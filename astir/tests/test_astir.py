import contextlib
import os
import warnings
from unittest import TestCase

import numpy as np
import pandas as pd
import torch
import yaml
import h5py

from astir import Astir
from astir.data_readers import from_csv_yaml, from_csv_dir_yaml, from_anndata_yaml
from astir.models.scdataset import SCDataset


class TestAstir(TestCase):
    def __init__(self, *args, **kwargs):
        super(TestAstir, self).__init__(*args, **kwargs)
        warnings.filterwarnings("ignore", category=UserWarning)
        self.expr_csv_file = os.path.join(
            os.path.dirname(__file__), "test-data/test_data.csv"
        )
        self.marker_yaml_file = os.path.join(
            os.path.dirname(__file__), "test-data/jackson-2020-markers.yml"
        )
        self.design_file = os.path.join(
            os.path.dirname(__file__), "test-data/design.csv"
        )
        self.test_dir = os.path.join(
            os.path.dirname(__file__), "test-data/test-dir-read"
        )
        self.adata_file = os.path.join(
            os.path.dirname(__file__), "test-data/adata_small.h5ad"
        )

        self.expr = pd.read_csv(self.expr_csv_file, index_col=0)
        with open(self.marker_yaml_file, "r") as stream:
            self.marker_dict = yaml.safe_load(stream)

        self.a = Astir(self.expr, self.marker_dict)

    def test_basic_instance_creation(self):
        """ Tests basic instance creation
        """

        self.assertIsInstance(self.a, Astir)
        # self.assertTrue(isinstance(a, str))

    def test_csv_reading(self):
        """ Test from_csv_yaml function
        """
        a = from_csv_yaml(self.expr_csv_file, self.marker_yaml_file)

        self.assertIsInstance(a, Astir)

    def test_dir_reading(self):

        a = from_csv_dir_yaml(self.test_dir, self.marker_yaml_file)

        self.assertIsInstance(a, Astir)

        ## Make sure the design matrix has been constructed correctly
        self.assertTrue(a._design.shape[0] == len(a._type_dset))
        files = os.listdir(self.test_dir)
        files = [f for f in files if f.endswith(".csv")]
        self.assertTrue(a._design.shape[1] == len(files))

    def test_csv_reading_with_design(self):

        a = from_csv_yaml(
            self.expr_csv_file, self.marker_yaml_file, design_csv=self.design_file
        )

        self.assertIsInstance(a, Astir)

    def test_fitting_type(self):

        epochs = 2
        with open(os.devnull, "w") as devnull:
            with contextlib.redirect_stdout(devnull):
                self.a.fit_type(max_epochs=epochs)

        # Check probability matrix looks ok
        probabilities = self.a.get_celltype_probabilities()

        self.assertTrue(probabilities.shape[0] == self.expr.shape[0])
        self.assertIsInstance(probabilities, pd.DataFrame)

        # Check assignments look ok
        assignments = self.a.get_celltypes()
        self.assertIsInstance(assignments, pd.DataFrame)
        self.assertTrue(assignments.shape[0] == self.expr.shape[0])
        self.assertTrue(assignments.columns[0] == "cell_type")

        # Check diagnostics look ok
        type_diagnostics = self.a.diagnostics_celltype(threshold=0.2, alpha=0)
        self.assertIsInstance(type_diagnostics, pd.DataFrame)
        self.assertTrue(
            type_diagnostics.shape[1] == 7
        )  # make sure we have the standard 6 columns

    def test_no_overlap(self):
        bad_file = os.path.join(os.path.dirname(__file__), "test-data/bad_data.csv")
        bad_data = pd.read_csv(bad_file)
        raised = False
        try:
            test = Astir(bad_data, self.marker_dict)
        except (RuntimeError):
            raised = True
        self.assertTrue(raised == True)

    def test_missing_marker(self):
        bad_marker = os.path.join(os.path.dirname(__file__), "test-data/bad_marker.yml")
        with open(bad_marker, "r") as stream:
            bad_dict = yaml.safe_load(stream)
        raised = False
        try:
            test = Astir(self.expr, bad_dict)
        except (RuntimeError):
            raised = True
        self.assertTrue(raised == True)

    # # Uncomment below test functions to test private variables
    # # Commented it out because these tests can be highly overlapping with
    # # future unittests

    def test_sanitize_dict_state(self):
        """ Testing the method _sanitize_dict
        """
        expected_state_dict = self.marker_dict["cell_states"]
        (_, actual_state_dict) = self.a._sanitize_dict(self.marker_dict)

        expected_state_dict = {
            i: sorted(j) if isinstance(j, list) else j
            for i, j in expected_state_dict.items()
        }
        actual_state_dict = {
            i: sorted(j) if isinstance(j, list) else j
            for i, j in actual_state_dict.items()
        }

        self.assertDictEqual(
            expected_state_dict,
            actual_state_dict,
            "state_dict is different from its expected value",
        )

    def test_state_names(self):
        """ Test _state_names field
        """
        expected_state_names = sorted(self.marker_dict["cell_states"].keys())
        (_, actual_state_dict) = self.a._sanitize_dict(self.marker_dict)
        actual_state_names = sorted(actual_state_dict.keys())

        self.assertListEqual(
            expected_state_names, actual_state_names, "unexpected state_names value"
        )

    def test_celltype_same_seed_same_result(self):
        """ Test whether the loss after one epoch one two different models
        with the same random seed have the same losses after one epochs
        """
        warnings.filterwarnings("ignore", category=UserWarning)
        model1 = Astir(
            input_expr=self.expr,
            marker_dict=self.marker_dict,
            design=None,
            random_seed=42,
        )
        model2 = Astir(
            input_expr=self.expr,
            marker_dict=self.marker_dict,
            design=None,
            random_seed=42,
        )

        model1.fit_type(max_epochs=10)
        model1_loss = model1.get_type_losses()
        model2.fit_type(max_epochs=10)
        model2_loss = model2.get_type_losses()

        self.assertTrue(np.abs(model1_loss - model2_loss)[-1] < 1e-6)

    def test_celltype_diff_seed_diff_result(self):
        """ Test whether the loss after one epoch one two different models
        with the different random seed have different losses after one epoch
        """
        warnings.filterwarnings("ignore", category=UserWarning)
        model1 = Astir(
            input_expr=self.expr,
            marker_dict=self.marker_dict,
            design=None,
            random_seed=42,
        )
        model2 = Astir(
            input_expr=self.expr,
            marker_dict=self.marker_dict,
            design=None,
            random_seed=1234,
        )

        model1.fit_type(max_epochs=10)
        model1_loss = model1.get_type_losses()
        model2.fit_type(max_epochs=10)
        model2_loss = model2.get_type_losses()

        self.assertFalse(np.abs(model1_loss - model2_loss)[-1] < 1e-6)

    def test_cellstate_same_seed_same_result(self):
        """ Test whether the loss after one epoch one two different models
        with the same random seed have the same losses after one epochs
        """
        warnings.filterwarnings("ignore", category=UserWarning)
        model1 = Astir(
            input_expr=self.expr,
            marker_dict=self.marker_dict,
            design=None,
            random_seed=42,
        )
        model2 = Astir(
            input_expr=self.expr,
            marker_dict=self.marker_dict,
            design=None,
            random_seed=42,
        )

        model1.fit_state(max_epochs=5)
        model1_loss = model1.get_state_losses()
        model2.fit_state(max_epochs=5)
        model2_loss = model2.get_state_losses()

        self.assertTrue(np.abs(model1_loss - model2_loss)[-1] < 1e-6)

    # @pytest.mark.filterwarnings("ignore")
    def test_cellstate_diff_seed_diff_result(self):
        """ Test whether the loss after one epoch one two different models
        with the different random seed have different losses after one epoch
        """
        warnings.filterwarnings("ignore", category=UserWarning)
        model1 = Astir(
            input_expr=self.expr,
            marker_dict=self.marker_dict,
            design=None,
            random_seed=42,
        )
        model2 = Astir(
            input_expr=self.expr,
            marker_dict=self.marker_dict,
            design=None,
            random_seed=1234,
        )

        model1.fit_state(max_epochs=5)
        model1_loss = model1.get_state_losses()
        model2.fit_state(max_epochs=5)
        model2_loss = model2.get_state_losses()

        self.assertFalse(np.abs(model1_loss - model2_loss)[-1] < 1e-6)

    def test_cellstate_assignment(self):
        warnings.filterwarnings("ignore", category=UserWarning)
        self.a.fit_state(max_epochs=50, n_init=1)

        state_assignments = self.a.get_cellstates()

        n_classes = len(list(self.marker_dict.keys()))

        self.assertTrue(state_assignments.shape, (len(self.expr), n_classes))

    def test_cellstate_predicted_assignment(self):
        warnings.filterwarnings("ignore", category=UserWarning)
        dset = SCDataset(
            expr_input=self.expr,
            marker_dict=self.marker_dict["cell_states"],
            design=None,
            include_other_column=False,
        )

        self.a.fit_state(max_epochs=50, n_init=1)

        state_assignments = self.a.predict_cellstates(dset)

        self.assertTrue(state_assignments.shape, (len(dset), dset.get_n_classes()))

    def test_celltype_assignment(self):
        warnings.filterwarnings("ignore", category=UserWarning)
        self.a.fit_type(max_epochs=50, n_init=1)

        type_assignments = self.a.get_celltypes()

        n_classes = len(list(self.marker_dict.keys()))

        self.assertTrue(type_assignments.shape, (len(self.expr), n_classes + 1))

    def test_celltype_predicted_assignment(self):
        warnings.filterwarnings("ignore", category=UserWarning)

        self.a.fit_type(max_epochs=50, n_init=1)

        type_predict = self.a.predict_celltypes()
        type_assignment = self.a.get_celltype_probabilities()
        comp = type_predict == type_assignment
        self.assertTrue(comp.all().all())

    def test_adata_reading(self):
        ast = from_anndata_yaml(
            self.adata_file,
            self.marker_yaml_file,
            protein_name="protein",
            cell_name="cell_name",
            batch_name="batch",
        )

        self.assertTrue(ast.get_type_dataset().get_n_features() == 14)
        self.assertTrue(ast.get_type_dataset().get_n_classes() == 6)
        self.assertIsInstance(ast.get_type_dataset().get_exprs(), torch.Tensor)
        self.assertEqual(ast.get_type_dataset().get_exprs().shape[0], 10)

    def test_cellstate_diagnostics(self):
        warnings.filterwarnings("ignore", category=UserWarning)
        self.a.fit_state(max_epochs=50, n_init=1)

        state_diagnostics = self.a.diagnostics_cellstate()
        self.assertIsInstance(state_diagnostics, pd.DataFrame)

<<<<<<< HEAD
    def test_celltype_hdf5_summary(self):
        hdf5_summary = "celltype_training_summary.hdf5"
        info = {"max_epochs": 5, "learning_rate": 0.001, "batch_size": 24, "delta_loss": 0.001, "n_init": 1, "n_init_epochs": 1}
        self.a.fit_type(max_epochs=info["max_epochs"], learning_rate=info["learning_rate"], batch_size=info["batch_size"], delta_loss=info["delta_loss"], n_init=info["n_init"], n_init_epochs=info["n_init_epochs"], output_summary=hdf5_summary)
        params = list(self.a.get_type_model().get_data().items()) + list(self.a.get_type_model().get_variables().items())
=======
    def test_type_hdf5_summary(self):
        hdf5_summary = "celltype_summary.hdf5"
        info = {
            "max_epochs": 5,
            "learning_rate": 0.001,
            "batch_size": 24,
            "delta_loss": 0.001,
            "n_init": 1,
            "n_init_epochs": 1,
        }
        self.a.fit_type(
            max_epochs=info["max_epochs"],
            learning_rate=info["learning_rate"],
            batch_size=info["batch_size"],
            delta_loss=info["delta_loss"],
            n_init=info["n_init"],
            n_init_epochs=info["n_init_epochs"],
        )
        self.a.save_models(hdf5_summary)
        params = list(self.a.get_type_model().get_data().items()) + list(
            self.a.get_type_model().get_variables().items()
        )
        same = True
        with h5py.File(hdf5_summary, "r") as f:
            f_params = f["/celltype_model/parameters"]
            for key, val in params:
                if not (val.detach().cpu().numpy() == f_params[key][()]).all().all():
                    same = False
            f_info = f["/celltype_model/run_info"]
            for key, val in info.items():
                if val != f_info[key][()]:
                    same = False
            if not (
                self.a.get_type_model().get_losses().cpu().numpy()
                == f["/celltype_model/losses"]["losses"][()]
            ).all():
                same = False
        self.assertTrue(same)

    def test_state_summary(self):
        hdf5_summary = "cellstate_summary.hdf5"
        info = {
            "max_epochs": 5,
            "learning_rate": 0.001,
            "batch_size": 24,
            "delta_loss": 0.001,
            "n_init": 1,
            "n_init_epochs": 1,
            "delta_loss_batch": 2,
        }
        self.a.fit_state(
            max_epochs=info["max_epochs"],
            learning_rate=info["learning_rate"],
            batch_size=info["batch_size"],
            delta_loss=info["delta_loss"],
            n_init=info["n_init"],
            n_init_epochs=info["n_init_epochs"],
            delta_loss_batch=info["delta_loss_batch"],
        )
        self.a.save_models(hdf5_summary)
        params = list(self.a.get_state_model().get_data().items()) + list(
            self.a.get_state_model().get_variables().items()
        )
>>>>>>> f45df83e
        same = True
        with h5py.File(hdf5_summary, "r") as f:
            f_params = f["/cellstate_model/parameters"]
            for key, val in params:
                if not (val.detach().cpu().numpy() == f_params[key][()]).all().all():
                    same = False
            f_info = f["/cellstate_model/run_info"]
            for key, val in info.items():
                if val != f_info[key][()]:
                    same = False
            if not (
                self.a.get_state_model().get_losses()
                == f["/cellstate_model/losses"]["losses"][()]
            ).all():
                same = False
        self.assertTrue(same)<|MERGE_RESOLUTION|>--- conflicted
+++ resolved
@@ -10,7 +10,8 @@
 import h5py
 
 from astir import Astir
-from astir.data_readers import from_csv_yaml, from_csv_dir_yaml, from_anndata_yaml
+from astir.data_readers import from_csv_yaml, from_csv_dir_yaml, \
+    from_anndata_yaml
 from astir.models.scdataset import SCDataset
 
 
@@ -94,7 +95,7 @@
         self.assertTrue(assignments.columns[0] == "cell_type")
 
         # Check diagnostics look ok
-        type_diagnostics = self.a.diagnostics_celltype(threshold=0.2, alpha=0)
+        type_diagnostics = self.a.diagnostics_celltype(threshold = 0.2, alpha=0)
         self.assertIsInstance(type_diagnostics, pd.DataFrame)
         self.assertTrue(
             type_diagnostics.shape[1] == 7
@@ -324,13 +325,6 @@
         state_diagnostics = self.a.diagnostics_cellstate()
         self.assertIsInstance(state_diagnostics, pd.DataFrame)
 
-<<<<<<< HEAD
-    def test_celltype_hdf5_summary(self):
-        hdf5_summary = "celltype_training_summary.hdf5"
-        info = {"max_epochs": 5, "learning_rate": 0.001, "batch_size": 24, "delta_loss": 0.001, "n_init": 1, "n_init_epochs": 1}
-        self.a.fit_type(max_epochs=info["max_epochs"], learning_rate=info["learning_rate"], batch_size=info["batch_size"], delta_loss=info["delta_loss"], n_init=info["n_init"], n_init_epochs=info["n_init_epochs"], output_summary=hdf5_summary)
-        params = list(self.a.get_type_model().get_data().items()) + list(self.a.get_type_model().get_variables().items())
-=======
     def test_type_hdf5_summary(self):
         hdf5_summary = "celltype_summary.hdf5"
         info = {
@@ -394,7 +388,6 @@
         params = list(self.a.get_state_model().get_data().items()) + list(
             self.a.get_state_model().get_variables().items()
         )
->>>>>>> f45df83e
         same = True
         with h5py.File(hdf5_summary, "r") as f:
             f_params = f["/cellstate_model/parameters"]
