import contextlib
import os
import warnings
from unittest import TestCase

import numpy as np
import pandas as pd
import torch
import yaml
import h5py

from astir import Astir
<<<<<<< HEAD
from astir.data_readers import from_csv_yaml, from_csv_dir_yaml, \
    from_anndata_yaml
from astir.models.scdataset import SCDataset
=======
from astir.data import from_csv_yaml, from_csv_dir_yaml, from_anndata_yaml
from astir.data import SCDataset
>>>>>>> ff516216


class TestAstir(TestCase):
    def __init__(self, *args, **kwargs):
        super(TestAstir, self).__init__(*args, **kwargs)
        warnings.filterwarnings("ignore", category=UserWarning)
        self.expr_csv_file = os.path.join(
            os.path.dirname(__file__), "test-data/test_data.csv"
        )
        self.marker_yaml_file = os.path.join(
            os.path.dirname(__file__), "test-data/jackson-2020-markers.yml"
        )
        self.design_file = os.path.join(
            os.path.dirname(__file__), "test-data/design.csv"
        )
        self.test_dir = os.path.join(
            os.path.dirname(__file__), "test-data/test-dir-read"
        )
        self.adata_file = os.path.join(
            os.path.dirname(__file__), "test-data/adata_small.h5ad"
        )

        self.expr = pd.read_csv(self.expr_csv_file, index_col=0)
        with open(self.marker_yaml_file, "r") as stream:
            self.marker_dict = yaml.safe_load(stream)

        self.a = Astir(self.expr, self.marker_dict)

    def test_basic_instance_creation(self):
        """ Tests basic instance creation
        """

        self.assertIsInstance(self.a, Astir)
        # self.assertTrue(isinstance(a, str))

    def test_csv_reading(self):
        """ Test from_csv_yaml function
        """
        a = from_csv_yaml(self.expr_csv_file, self.marker_yaml_file)

        self.assertIsInstance(a, Astir)

    def test_dir_reading(self):

        a = from_csv_dir_yaml(self.test_dir, self.marker_yaml_file)

        self.assertIsInstance(a, Astir)

        ## Make sure the design matrix has been constructed correctly
        self.assertTrue(a._design.shape[0] == len(a._type_dset))
        files = os.listdir(self.test_dir)
        files = [f for f in files if f.endswith(".csv")]
        self.assertTrue(a._design.shape[1] == len(files))

    def test_csv_reading_with_design(self):

        a = from_csv_yaml(
            self.expr_csv_file, self.marker_yaml_file, design_csv=self.design_file
        )

        self.assertIsInstance(a, Astir)

    def test_type(self):
        self.a.fit_type(max_epochs=2, n_init=1)

    def test_fitting_type(self):

        epochs = 2
        with open(os.devnull, "w") as devnull:
            with contextlib.redirect_stdout(devnull):
                self.a.fit_type(max_epochs=epochs)

        # Check probability matrix looks ok
        probabilities = self.a.get_celltype_probabilities()

        self.assertTrue(probabilities.shape[0] == self.expr.shape[0])
        self.assertIsInstance(probabilities, pd.DataFrame)

        # Check assignments look ok
        assignments = self.a.get_celltypes()
        self.assertIsInstance(assignments, pd.DataFrame)
        self.assertTrue(assignments.shape[0] == self.expr.shape[0])
        self.assertTrue(assignments.columns[0] == "cell_type")

        # Check diagnostics look ok
        type_diagnostics = self.a.diagnostics_celltype(threshold = 0.2, alpha=0)
        self.assertIsInstance(type_diagnostics, pd.DataFrame)
        self.assertTrue(
            type_diagnostics.shape[1] == 7
        )  # make sure we have the standard 6 columns

    def test_no_overlap(self):
        bad_file = os.path.join(os.path.dirname(__file__), "test-data/bad_data.csv")
        bad_data = pd.read_csv(bad_file)
        raised = False
        try:
            test = Astir(bad_data, self.marker_dict)
        except (RuntimeError):
            raised = True
        self.assertTrue(raised == True)

    def test_missing_marker(self):
        bad_marker = os.path.join(os.path.dirname(__file__), "test-data/bad_marker.yml")
        with open(bad_marker, "r") as stream:
            bad_dict = yaml.safe_load(stream)
        raised = False
        try:
            test = Astir(self.expr, bad_dict)
        except (RuntimeError):
            raised = True
        self.assertTrue(raised == True)

    # # Uncomment below test functions to test private variables
    # # Commented it out because these tests can be highly overlapping with
    # # future unittests

    def test_sanitize_dict_state(self):
        """ Testing the method _sanitize_dict
        """
        expected_state_dict = self.marker_dict["cell_states"]
        (_, actual_state_dict) = self.a._sanitize_dict(self.marker_dict)

        expected_state_dict = {
            i: sorted(j) if isinstance(j, list) else j
            for i, j in expected_state_dict.items()
        }
        actual_state_dict = {
            i: sorted(j) if isinstance(j, list) else j
            for i, j in actual_state_dict.items()
        }

        self.assertDictEqual(
            expected_state_dict,
            actual_state_dict,
            "state_dict is different from its expected value",
        )

    def test_state_names(self):
        """ Test _state_names field
        """
        expected_state_names = sorted(self.marker_dict["cell_states"].keys())
        (_, actual_state_dict) = self.a._sanitize_dict(self.marker_dict)
        actual_state_names = sorted(actual_state_dict.keys())

        self.assertListEqual(
            expected_state_names, actual_state_names, "unexpected state_names value"
        )

    def test_celltype_same_seed_same_result(self):
        """ Test whether the loss after one epoch one two different models
        with the same random seed have the same losses after one epochs
        """
        warnings.filterwarnings("ignore", category=UserWarning)
        model1 = Astir(
            input_expr=self.expr,
            marker_dict=self.marker_dict,
            design=None,
            random_seed=42,
        )
        model2 = Astir(
            input_expr=self.expr,
            marker_dict=self.marker_dict,
            design=None,
            random_seed=42,
        )

        model1.fit_type(max_epochs=10)
        model1_loss = model1.get_type_losses()
        model2.fit_type(max_epochs=10)
        model2_loss = model2.get_type_losses()

        self.assertTrue(np.abs(model1_loss - model2_loss)[-1] < 1e-6)

    def test_celltype_diff_seed_diff_result(self):
        """ Test whether the loss after one epoch one two different models
        with the different random seed have different losses after one epoch
        """
        warnings.filterwarnings("ignore", category=UserWarning)
        model1 = Astir(
            input_expr=self.expr,
            marker_dict=self.marker_dict,
            design=None,
            random_seed=42,
        )
        model2 = Astir(
            input_expr=self.expr,
            marker_dict=self.marker_dict,
            design=None,
            random_seed=1234,
        )

        model1.fit_type(max_epochs=10)
        model1_loss = model1.get_type_losses()
        model2.fit_type(max_epochs=10)
        model2_loss = model2.get_type_losses()

        self.assertFalse(np.abs(model1_loss - model2_loss)[-1] < 1e-6)

    def test_cellstate_same_seed_same_result(self):
        """ Test whether the loss after one epoch one two different models
        with the same random seed have the same losses after one epochs
        """
        warnings.filterwarnings("ignore", category=UserWarning)
        model1 = Astir(
            input_expr=self.expr,
            marker_dict=self.marker_dict,
            design=None,
            random_seed=42,
        )
        model2 = Astir(
            input_expr=self.expr,
            marker_dict=self.marker_dict,
            design=None,
            random_seed=42,
        )

        model1.fit_state(max_epochs=5)
        model1_loss = model1.get_state_losses()
        model2.fit_state(max_epochs=5)
        model2_loss = model2.get_state_losses()

        self.assertTrue(np.abs(model1_loss - model2_loss)[-1] < 1e-6)

    # @pytest.mark.filterwarnings("ignore")
    def test_cellstate_diff_seed_diff_result(self):
        """ Test whether the loss after one epoch one two different models
        with the different random seed have different losses after one epoch
        """
        warnings.filterwarnings("ignore", category=UserWarning)
        model1 = Astir(
            input_expr=self.expr,
            marker_dict=self.marker_dict,
            design=None,
            random_seed=42,
        )
        model2 = Astir(
            input_expr=self.expr,
            marker_dict=self.marker_dict,
            design=None,
            random_seed=1234,
        )

        model1.fit_state(max_epochs=5)
        model1_loss = model1.get_state_losses()
        model2.fit_state(max_epochs=5)
        model2_loss = model2.get_state_losses()

        self.assertFalse(np.abs(model1_loss - model2_loss)[-1] < 1e-6)

    def test_cellstate_assignment(self):
        warnings.filterwarnings("ignore", category=UserWarning)
        self.a.fit_state(max_epochs=50, n_init=1)

        state_assignments = self.a.get_cellstates()

        n_classes = len(list(self.marker_dict.keys()))

        self.assertTrue(state_assignments.shape, (len(self.expr), n_classes))

    def test_cellstate_predicted_assignment(self):
        warnings.filterwarnings("ignore", category=UserWarning)
        dset = SCDataset(
            expr_input=self.expr,
            marker_dict=self.marker_dict["cell_states"],
            design=None,
            include_other_column=False,
        )

        self.a.fit_state(max_epochs=50, n_init=1)

        state_assignments = self.a.predict_cellstates(dset)

        self.assertTrue(state_assignments.shape, (len(dset), dset.get_n_classes()))

    def test_celltype_assignment(self):
        warnings.filterwarnings("ignore", category=UserWarning)
        self.a.fit_type(max_epochs=50, n_init=1)

        type_assignments = self.a.get_celltypes()

        n_classes = len(list(self.marker_dict.keys()))

        self.assertTrue(type_assignments.shape, (len(self.expr), n_classes + 1))

    def test_celltype_predicted_assignment(self):
        warnings.filterwarnings("ignore", category=UserWarning)

        self.a.fit_type(max_epochs=50, n_init=1)

        type_predict = self.a.predict_celltypes()
        type_assignment = self.a.get_celltype_probabilities()
        comp = type_predict == type_assignment
        self.assertTrue(comp.all().all())

    def test_adata_reading(self):
        ast = from_anndata_yaml(
            self.adata_file,
            self.marker_yaml_file,
            protein_name="protein",
            cell_name="cell_name",
            batch_name="batch",
        )

        self.assertTrue(ast.get_type_dataset().get_n_features() == 14)
        self.assertTrue(ast.get_type_dataset().get_n_classes() == 6)
        self.assertIsInstance(ast.get_type_dataset().get_exprs(), torch.Tensor)
        self.assertEqual(ast.get_type_dataset().get_exprs().shape[0], 10)

    def test_cellstate_diagnostics(self):
        warnings.filterwarnings("ignore", category=UserWarning)
        self.a.fit_state(max_epochs=50, n_init=1)

        state_diagnostics = self.a.diagnostics_cellstate()
        self.assertIsInstance(state_diagnostics, pd.DataFrame)

    def test_type_hdf5_summary(self):
        hdf5_summary = "celltype_summary.hdf5"
        info = {
            "max_epochs": 5,
            "learning_rate": 0.001,
            "batch_size": 24,
            "delta_loss": 0.001,
            "n_init": 1,
            "n_init_epochs": 1,
        }
        self.a.fit_type(
            max_epochs=info["max_epochs"],
            learning_rate=info["learning_rate"],
            batch_size=info["batch_size"],
            delta_loss=info["delta_loss"],
            n_init=info["n_init"],
            n_init_epochs=info["n_init_epochs"],
        )
        self.a.save_models(hdf5_summary)
        params = list(self.a.get_type_model().get_data().items()) + list(
            self.a.get_type_model().get_variables().items()
        )

        recog_params = []
        for key, val in self.a.get_type_model().get_recognet().named_parameters():
            recog_params.append((key, val.detach().cpu().numpy()))
        same = True
        with h5py.File(hdf5_summary, "r") as f:
            f_params = f["/celltype_model/parameters"]
            for key, val in params:
                if not (val.detach().cpu().numpy() == f_params[key][()]).all().all():
                    same = False
            f_recog = f["/celltype_model/recog_net"]
            for key, val in recog_params:
                if not (f_recog[key][()] == val).all():
                    same = False
            f_info = f["/celltype_model/run_info"]
            for key, val in info.items():
                if val != f_info[key][()]:
                    same = False
            if not (
                self.a.get_type_model().get_losses().cpu().numpy()
                == f["/celltype_model/losses"]["losses"][()]
            ).all():
                same = False
        self.assertTrue(same)

    def test_state_summary(self):
        hdf5_summary = "cellstate_summary.hdf5"
        info = {
            "max_epochs": 5,
            "learning_rate": 0.001,
            "batch_size": 24,
            "delta_loss": 0.001,
            "n_init": 1,
            "n_init_epochs": 1,
            "delta_loss_batch": 2,
        }
        self.a.fit_state(
            max_epochs=info["max_epochs"],
            learning_rate=info["learning_rate"],
            batch_size=info["batch_size"],
            delta_loss=info["delta_loss"],
            n_init=info["n_init"],
            n_init_epochs=info["n_init_epochs"],
            delta_loss_batch=info["delta_loss_batch"],
        )
        self.a.save_models(hdf5_summary)
        params = list(self.a.get_state_model().get_data().items()) + list(
            self.a.get_state_model().get_variables().items()
        )
        recog_params = []
        for key, val in self.a.get_state_model().get_recognet().named_parameters():
            recog_params.append((key, val.detach().cpu().numpy()))
        same = True
        with h5py.File(hdf5_summary, "r") as f:
            f_params = f["/cellstate_model/parameters"]
            for key, val in params:
                if not (val.detach().cpu().numpy() == f_params[key][()]).all().all():
                    same = False
            f_recog = f["/cellstate_model/recog_net"]
            for key, val in recog_params:
                if not (f_recog[key][()] == val).all():
                    same = False
            f_info = f["/cellstate_model/run_info"]
            for key, val in info.items():
                if val != f_info[key][()]:
                    same = False
            if not (
                self.a.get_state_model().get_losses().cpu().numpy()
                == f["/cellstate_model/losses"]["losses"][()]
            ).all():
                same = False
        self.assertTrue(same)

    def test_state_to_csv(self):
        self.a.fit_state(max_epochs=2)
        self.a.state_to_csv("state_assignment.csv")

        read_output_csv = pd.read_csv("state_assignment.csv", index_col=0)
        print(read_output_csv)

<|MERGE_RESOLUTION|>--- conflicted
+++ resolved
@@ -10,14 +10,8 @@
 import h5py
 
 from astir import Astir
-<<<<<<< HEAD
-from astir.data_readers import from_csv_yaml, from_csv_dir_yaml, \
-    from_anndata_yaml
-from astir.models.scdataset import SCDataset
-=======
 from astir.data import from_csv_yaml, from_csv_dir_yaml, from_anndata_yaml
 from astir.data import SCDataset
->>>>>>> ff516216
 
 
 class TestAstir(TestCase):
@@ -80,9 +74,6 @@
 
         self.assertIsInstance(a, Astir)
 
-    def test_type(self):
-        self.a.fit_type(max_epochs=2, n_init=1)
-
     def test_fitting_type(self):
 
         epochs = 2
@@ -103,7 +94,7 @@
         self.assertTrue(assignments.columns[0] == "cell_type")
 
         # Check diagnostics look ok
-        type_diagnostics = self.a.diagnostics_celltype(threshold = 0.2, alpha=0)
+        type_diagnostics = self.a.diagnostics_celltype(threshold=0.2, alpha=0)
         self.assertIsInstance(type_diagnostics, pd.DataFrame)
         self.assertTrue(
             type_diagnostics.shape[1] == 7
@@ -426,12 +417,4 @@
                 == f["/cellstate_model/losses"]["losses"][()]
             ).all():
                 same = False
-        self.assertTrue(same)
-
-    def test_state_to_csv(self):
-        self.a.fit_state(max_epochs=2)
-        self.a.state_to_csv("state_assignment.csv")
-
-        read_output_csv = pd.read_csv("state_assignment.csv", index_col=0)
-        print(read_output_csv)
-
+        self.assertTrue(same)