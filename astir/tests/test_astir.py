from unittest import TestCase
import pandas as pd
import os

import pytest
import yaml
import numpy as np
import warnings

from astir import Astir
from astir.data_readers import from_csv_yaml, from_csv_dir_yaml

import os, contextlib


class TestAstir(TestCase):
    def __init__(self, *args, **kwargs):
        super(TestAstir, self).__init__(*args, **kwargs)

        self.expr_csv_file = os.path.join(
            os.path.dirname(__file__), "test-data/test_data.csv"
        )
        self.marker_yaml_file = os.path.join(
            os.path.dirname(__file__), "test-data/jackson-2020-markers.yml"
        )
        self.design_file = os.path.join(
            os.path.dirname(__file__), "test-data/design.csv"
        )
        self.test_dir = os.path.join(
            os.path.dirname(__file__), "test-data/test-dir-read"
        )

        self.expr = pd.read_csv(self.expr_csv_file)
        with open(self.marker_yaml_file, "r") as stream:
            self.marker_dict = yaml.safe_load(stream)

        self.a = Astir(self.expr, self.marker_dict)

    def test_basic_instance_creation(self):

        self.assertIsInstance(self.a, Astir)
        # self.assertTrue(isinstance(a, str))

    def test_csv_reading(self):

        a = from_csv_yaml(self.expr_csv_file, self.marker_yaml_file)

        self.assertIsInstance(a, Astir)

    def test_dir_reading(self):

        a = from_csv_dir_yaml(self.test_dir, self.marker_yaml_file)

        self.assertIsInstance(a, Astir)

        ## Make sure the design matrix has been constructed correctly
        self.assertTrue(a._design.shape[0] == a._CT_np.shape[0])
        files = os.listdir(self.test_dir)
        files = [f for f in files if f.endswith(".csv")]
        self.assertTrue(a._design.shape[1] == len(files))

    def test_csv_reading_with_design(self):

        a = from_csv_yaml(
            self.expr_csv_file, self.marker_yaml_file, design_csv=self.design_file
        )

        self.assertIsInstance(a, Astir)

    def test_fitting_type(self):

        epochs = 200
        with open(os.devnull, 'w') as devnull:
            with contextlib.redirect_stdout(devnull):
                self.a.fit_type(max_epochs=epochs)

        assignments = self.a.get_celltypes()
        losses = self.a.get_type_losses()

        self.assertTrue(assignments.shape[0] == self.expr.shape[0])

    def test_no_overlap(self):
        bad_file = os.path.join(os.path.dirname(__file__), "test-data/bad_data.csv")
        bad_data = pd.read_csv(bad_file)
        raised = False
        try:
            test = Astir(bad_data, self.marker_dict)
        except (RuntimeError):
            raised = True
        self.assertTrue(raised == True)

    def missing_marker(self):
        bad_marker = os.path.join(os.path.dirname(__file__), "test-data/bad_marker.yml")
        with open(bad_marker, "r") as stream:
            bad_dict = yaml.safe_load(stream)
        raised = False
        try:
            test = Astir(self.expr, bad_dict)
        except (RuntimeError):
            raised = True
        self.assertTrue(raised == True)

    # # Uncomment below test functions to test private variables
    # # Commented it out because these tests can be highly overlapping with
    # # future unittests

    def test_sanitize_dict_state(self):
        """ Testing the method _sanitize_dict
        """
        expected_state_dict = self.marker_dict["cell_states"]
        actual_state_dict = self.a._state_dict

        expected_state_dict = {
            i: sorted(j) if isinstance(j, list) else j
            for i, j in expected_state_dict.items()
        }
        actual_state_dict = {
            i: sorted(j) if isinstance(j, list) else j
            for i, j in actual_state_dict.items()
        }

        self.assertDictEqual(
            expected_state_dict,
            actual_state_dict,
            "state_dict is different from its expected value",
        )

    def test_state_names(self):
        """ Test _state_names field
        """
        expected_state_names = sorted(self.marker_dict["cell_states"].keys())
        actual_state_names = sorted(self.a._cell_states)

        self.assertListEqual(
            expected_state_names, actual_state_names, "unexpected state_names value"
        )

    def test_state_marker_genes(self):
        """ Test _mstate_genes field
        """
        state_dict = self.marker_dict["cell_states"]
        expected_marker_genes = sorted(
            list(set([l for s in state_dict.values() for l in s]))
        )
        actual_marker_genes = sorted(self.a._mstate_genes)

        self.assertListEqual(
            expected_marker_genes, actual_marker_genes, "unexpected marker_genes value"
        )

    def test_constant_N(self):
        """ Test constant N
        """
        expected_N = self.expr.shape[0]
        actual_N = self.a._N

        self.assertEqual(expected_N, actual_N, "unexpected N value")

    def test_state_constants_G_C(self):
        """ Test state constants G and C
        """
        state_dict = self.marker_dict["cell_states"]
        expected_G = len([item for l in state_dict.values() for item in l])
        expected_C = len(self.marker_dict["cell_states"])

        actual_G = self.a._G_s
        actual_C = self.a._C_s

        self.assertEqual(expected_G, actual_G, "unexpected G value")
        self.assertEqual(expected_C, actual_C, "unexpected C value")

    def test_core_names(self):
        """ Test core names
        """
        expected_core_names = sorted(self.expr.index)
        actual_core_names = sorted(self.a._core_names)

        self.assertListEqual(
            expected_core_names, actual_core_names, "unexpected _core_names value"
        )

    def test_expr_gene_names(self):
        """ Test _expression_genes
        """
        expected_gene_names = sorted(self.expr.columns)
        actual_gene_names = sorted(self.a._expression_genes)

        self.assertListEqual(
            expected_gene_names, actual_gene_names, "unexpected _expression_genes value"
        )

    def test_state_mat(self):
        """ Test state_mat variable
        """
        state_dict = self.marker_dict["cell_states"]
        marker_genes = list(set([l for s in state_dict.values() for l in s]))
        state_names = state_dict.keys()
        G = len([item for l in state_dict.values() for item in l])
        C = len(self.marker_dict["cell_states"])
        expected_state_mat = np.zeros(shape=(G, C))

        for g, gene in enumerate(marker_genes):
            for ct, state in enumerate(state_names):
                if gene in state_dict[state]:
                    expected_state_mat[g, ct] = 1

        actual_state_mat = self.a._state_mat

        np.testing.assert_array_equal(expected_state_mat, actual_state_mat)

    def test_get_cellstates(self):
        """ Tests get_cellstates()
        """
        self.a.fit_state(max_epochs=500)
        state_assignments = self.a.get_cellstates()

        if self.a._state_ast.is_converged():
            self.assertTrue(state_assignments.shape[0] == len(self.a._core_names))
            self.assertTrue(state_assignments.shape[1] == len(self.a._cell_states))
        else:
            self.assertIsNone(state_assignments)

<<<<<<< HEAD
    def test_type_random_seed(self):
        """Test if random_seed is set well.
        """
        ast1_a = Astir(self.expr, self.marker_dict, random_seed=10089)
        ast1_b = Astir(self.expr, self.marker_dict, random_seed=10089)
        ast2 = Astir(self.expr, self.marker_dict, random_seed=123)
        ast1_a.fit_type(max_epochs = 10, n_init = 1)
        ast1_b.fit_type(max_epochs = 10, n_init = 1)
        ast2.fit_type(max_epochs = 10, n_init = 1)
        
        self.assertTrue(ast1_a.get_type_losses()[-1] - ast1_b.get_type_losses()[-1] < 1e-6)
        self.assertTrue(ast1_a.get_type_losses()[-1] - ast2.get_type_losses()[-1] > 1e-6)
        
=======
    def test_cellstate_same_seed_same_result(self):
        """ Test whether the loss after one epoch one two different models
        with the same random seed have the same losses after one epochs
        """
        warnings.filterwarnings("ignore", category=UserWarning)
        model1 = Astir(df_gex=self.expr, marker_dict=self.marker_dict,
                       design=None, random_seed=42, include_beta=True)
        model2 = Astir(df_gex=self.expr, marker_dict=self.marker_dict,
                       design=None, random_seed=42, include_beta=True)

        model1.fit_state(max_epochs=1)
        model1_loss = model1.get_state_losses()
        model2.fit_state(max_epochs=1)
        model2_loss = model2.get_state_losses()

        self.assertTrue(np.abs(model1_loss - model2_loss)[0] < 1e-6)

    # @pytest.mark.filterwarnings("ignore")
    def test_cellstate_diff_seed_diff_result(self):
        """ Test whether the loss after one epoch one two different models
        with the different random seed have different losses after one epoch
        """
        warnings.filterwarnings("ignore", category=UserWarning)
        model1 = Astir(df_gex=self.expr, marker_dict=self.marker_dict,
                       design=None, random_seed=42, include_beta=True)
        model2 = Astir(df_gex=self.expr, marker_dict=self.marker_dict,
                       design=None, random_seed=1234, include_beta=True)

        model1.fit_state(max_epochs=1)
        model1_loss = model1.get_state_losses()
        model2.fit_state(max_epochs=1)
        model2_loss = model2.get_state_losses()

        self.assertFalse(np.abs(model1_loss - model2_loss)[0] < 1e-6)
>>>>>>> 5b4a1dc3
<|MERGE_RESOLUTION|>--- conflicted
+++ resolved
@@ -220,7 +220,6 @@
         else:
             self.assertIsNone(state_assignments)
 
-<<<<<<< HEAD
     def test_type_random_seed(self):
         """Test if random_seed is set well.
         """
@@ -234,7 +233,7 @@
         self.assertTrue(ast1_a.get_type_losses()[-1] - ast1_b.get_type_losses()[-1] < 1e-6)
         self.assertTrue(ast1_a.get_type_losses()[-1] - ast2.get_type_losses()[-1] > 1e-6)
         
-=======
+
     def test_cellstate_same_seed_same_result(self):
         """ Test whether the loss after one epoch one two different models
         with the same random seed have the same losses after one epochs
@@ -268,5 +267,4 @@
         model2.fit_state(max_epochs=1)
         model2_loss = model2.get_state_losses()
 
-        self.assertFalse(np.abs(model1_loss - model2_loss)[0] < 1e-6)
->>>>>>> 5b4a1dc3
+        self.assertFalse(np.abs(model1_loss - model2_loss)[0] < 1e-6)