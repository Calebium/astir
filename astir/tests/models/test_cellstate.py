import warnings
from unittest import TestCase
import pandas as pd
import os
import yaml
import torch

import torch

from astir.models import CellStateModel
from astir.data_readers import from_csv_yaml
from astir.astir import SCDataset


class TestCellStateModel(TestCase):
    """ Unittest class for CellStateModel class

    This class assumes that all data initializating functions in Astir class
    are working
    """

    def __init__(self, *args, **kwargs):
        super(TestCellStateModel, self).__init__(*args, **kwargs)

        self.expr_csv_file = os.path.join(
            os.path.dirname(__file__), "../test-data/sce.csv"
        )
        self.marker_yaml_file = os.path.join(
            os.path.dirname(__file__), "../test-data/jackson-2020-markers.yml"
        )

        input_expr = pd.read_csv(self.expr_csv_file)
        with open(self.marker_yaml_file, "r") as stream:
            marker_dict = yaml.safe_load(stream)

        state_dict = marker_dict["cell_states"]

        self._dset = SCDataset(
            include_other_column=False,
            expr_input=input_expr,
            marker_dict=state_dict,
            design=None,
            dtype=torch.float32
        )

        self.model = CellStateModel(
<<<<<<< HEAD
            dset=self._dset, include_beta=True, random_seed=42
=======
            dset=self._dset, include_beta=True, alpha_random=True, random_seed=42, dtype=torch.float32
>>>>>>> dc8c2ecb
        )

        self.model.fit(max_epochs=1)
        self.data = self.model.get_data()
        self.variables = self.model.get_variables()

    def test_basic_instance_creation(self):
        """ Testing if the instance is created or not
        """
        self.assertIsInstance(self.model, CellStateModel)

    def test_include_beta(self):
        """ Test include_beta variable
        """
        self.assertTrue(self.model._include_beta)

    # def test_optimizer(self):
    #     """ Test initial optimizer
    #     """
    #     self.assertIsNone(self.model._optimizer)

    def test_dtype(self):
        params = list(self.data.values()) + list(self.variables.values())
        comp = [ss.dtype == torch.float32 for ss in params]
        self.assertTrue(all(comp))

    # def test_trainability(self):
    #     params = list(self.data.values()) + list(self.variables.values())
    #     s = [param.requires_grad for param in params]
    #     self.assertTrue(all(s))

    # def test_same_seed_same_result(self):
    #     """ Test whether the loss after one epoch one two different models
    #     with the same random seed have the
    #     """
    #     warnings.filterwarnings("ignore", category=UserWarning)
    #     model1 = CellStateModel(
    #         dset=self._dset,
    #         include_beta=True,
    #         alpha_random=True,
    #         random_seed=42
    #     )
    #
    #
    #     model1_loss = model1.fit(max_epochs=1)
    #     # model2_loss = model2.fit(max_epochs=1)
    #     print("\nmodel1_loss: ", model1_loss)
    #     # print("\nmodel2_loss: ", model2_loss)
    #
    #     # self.assertTrue(np.abs(model1_loss - model2_loss)[0] < 1e-6)
    #
    # def test_same_seed_same_result2(self):
    #     warnings.filterwarnings("ignore", category=UserWarning)
    #     model2 = CellStateModel(
    #         dset=self._dset,
    #         include_beta=True,
    #         alpha_random=True,
    #         random_seed=42
    #     )
    #     model2_loss = model2.fit(max_epochs=1)
    #
    #     print("\nmodel2_loss: ", model2_loss)
    #
    # def test_diff_seed_diff_result(self):
    #     """ Test whether the loss after one epoch one two different models
    #     with the same random seed have the
    #     """
    #     warnings.filterwarnings("ignore", category=UserWarning)
    #     model1 = CellStateModel(
    #         dset=self._dset,
    #         include_beta=True,
    #         alpha_random=True,
    #         random_seed=42
    #     )
    #     model2 = CellStateModel(
    #         dset=self._dset,
    #         include_beta=True,
    #         alpha_random=True,
    #         random_seed=1234
    #     )
    #
    #     model1_loss = model1.fit(max_epochs=1)
    #     model2_loss = model2.fit(max_epochs=1)
    #
    #     self.assertFalse(np.abs(model1_loss - model2_loss)[0] < 1e-6)<|MERGE_RESOLUTION|>--- conflicted
+++ resolved
@@ -44,11 +44,7 @@
         )
 
         self.model = CellStateModel(
-<<<<<<< HEAD
-            dset=self._dset, include_beta=True, random_seed=42
-=======
-            dset=self._dset, include_beta=True, alpha_random=True, random_seed=42, dtype=torch.float32
->>>>>>> dc8c2ecb
+            dset=self._dset, include_beta=True, random_seed=42, dtype=torch.float32
         )
 
         self.model.fit(max_epochs=1)
