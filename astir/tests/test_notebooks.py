import unittest
import os
import nbformat
import rootpath

from nbconvert.preprocessors import ExecutePreprocessor


def run_notebook(notebook_path):
    nb_name, _ = os.path.splitext(os.path.basename(notebook_path))

    with open(notebook_path) as f:
        nb = nbformat.read(f, as_version=4)

    # Configure the notebook execution mode
    proc = ExecutePreprocessor(timeout=600, kernel_name="python3")
    proc.allow_errors = True

    # Run the notebook
    root_path = rootpath.detect()
    path = root_path + "/docs/tutorials/notebooks"
    proc.preprocess(nb, {"metadata": {"path": path}})

    # Collect all errors
    errors = []
    for cell in nb.cells:
        if "outputs" in cell:
            for output in cell["outputs"]:
                if output.output_type == "error":
                    errors.append(output)

    return nb, errors


class TestNotebook(unittest.TestCase):
    def __init__(self, *args, **kwargs):
        super(TestNotebook, self).__init__(*args, **kwargs)
        self.maxDiff = None

<<<<<<< HEAD
    # def test_for_errors(self):
    #     root_path = rootpath.detect()
    #     dirname = os.path.join(root_path, "docs/tutorials/notebooks")

    #     nb_names = [
    #         os.path.join(dirname, fn)
    #         for fn in os.listdir(dirname)
    #         if os.path.splitext(fn)[1] == ".ipynb"
    #     ]

    #     for fn in nb_names:
    #         # if "getting_started.ipynb" in fn:
    #         #     continue
    #         _, errors = run_notebook(fn)
    #         self.assertEqual(errors, [], "Unexpected error in {}".format(fn))
=======
    def test_for_errors(self):
        root_path = rootpath.detect()
        dirname = os.path.join(root_path, "docs/tutorials/notebooks")

        nb_names = [
            os.path.join(dirname, fn)
            for fn in os.listdir(dirname)
            if os.path.splitext(fn)[1] == ".ipynb"
        ]

        for fn in nb_names:
            _, errors = run_notebook(fn)
            self.assertEqual(errors, [], "Unexpected error in {}".format(fn))
>>>>>>> aa2288db


if __name__ == "__main__":
    unittest.main()<|MERGE_RESOLUTION|>--- conflicted
+++ resolved
@@ -37,7 +37,6 @@
         super(TestNotebook, self).__init__(*args, **kwargs)
         self.maxDiff = None
 
-<<<<<<< HEAD
     # def test_for_errors(self):
     #     root_path = rootpath.detect()
     #     dirname = os.path.join(root_path, "docs/tutorials/notebooks")
@@ -49,25 +48,8 @@
     #     ]
 
     #     for fn in nb_names:
-    #         # if "getting_started.ipynb" in fn:
-    #         #     continue
     #         _, errors = run_notebook(fn)
     #         self.assertEqual(errors, [], "Unexpected error in {}".format(fn))
-=======
-    def test_for_errors(self):
-        root_path = rootpath.detect()
-        dirname = os.path.join(root_path, "docs/tutorials/notebooks")
-
-        nb_names = [
-            os.path.join(dirname, fn)
-            for fn in os.listdir(dirname)
-            if os.path.splitext(fn)[1] == ".ipynb"
-        ]
-
-        for fn in nb_names:
-            _, errors = run_notebook(fn)
-            self.assertEqual(errors, [], "Unexpected error in {}".format(fn))
->>>>>>> aa2288db
 
 
 if __name__ == "__main__":
