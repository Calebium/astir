--- conflicted
+++ resolved
@@ -7,24 +7,11 @@
 from astir.astir import Astir
 
 ## Todo: We probably need a class
-<<<<<<< HEAD
-def from_csv_yaml(expr_csv, marker_yaml, design_csv = None, random_seed = 1234):
-    df_gex = pd.read_csv(expr_csv, index_col = 0)
-
-    if design_csv != None:
-        design = pd.read_csv(design_csv, index_col=0)
-    else:
-        design = None
-    with open(marker_yaml, 'r') as stream:
-        marker_dict = yaml.safe_load(stream)
-    return Astir(df_gex, marker_dict, design=design, random_seed=random_seed)
-=======
 def from_csv_yaml(csv_input, marker_yaml, design = None, random_seed = 1234, include_beta = True):
         df_gex = pd.read_csv(csv_input, index_col = 0)
         with open(marker_yaml, 'r') as stream:
             marker_dict = yaml.safe_load(stream)
         return Astir(df_gex, marker_dict, design, random_seed, include_beta)
->>>>>>> d11dba99
 
 def anndata_reader(read_ann, marker_yaml, random_seed = 1234):
     ann = ad.read_h5ad(read_ann)
