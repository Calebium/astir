# astir: Automated aSsignmenT sIngle-cell pRoteomics

# VSCode tips for python:
# ctrl+` to open terminal
# cmd+P to go to file

import re
from typing import Tuple, List, Dict
import warnings

import torch
from torch.autograd import Variable
from torch.distributions import Normal, StudentT

import pandas as pd
import numpy as np

from sklearn.preprocessing import StandardScaler

from astir.models.celltype import CellTypeModel
from astir.models.cellstate import CellStateModel
from astir.models.imcdataset import IMCDataSet
from astir.models.recognet import RecognitionNet


class Astir:
    """Loads a .csv expression file and a .yaml marker file.

    :raises NotClassifiableError: raised when the input gene expression
        data or the marker is not classifiable

    :param assignments: cell type assignment probabilities
    :param losses:losses after optimization
    :param type_dict: dictionary mapping cell type
        to the corresponding genes
    :param state_dict: dictionary mapping cell state
        to the corresponding genes
    :param cell_types: list of all cell types from marker
    :param mtype_genes: list of all cell type genes from marker
    :param mstate_genes: list of all cell state genes from marker
    :param N: number of rows of data
    :param G: number of cell type genes
    :param C: number of cell types
    :param initializations: initialization parameters
    :param data: parameters that is not to be optimized
    :param variables: parameters that is to be optimized
    :param include_beta: [summery]
    """

    def _sanitize_dict(self, marker_dict: Dict[str, dict]) -> Tuple[dict, dict]:
        """Sanitizes the marker dictionary.

        :param marker_dict: dictionary read from the yaml file
        :type marker_dict: Dict[str, dict]

        :raises NotClassifiableError: raized when the marker dictionary doesn't 
             have required format

        :return: dictionaries for cell type and state.
        :rtype: Tuple[dict, dict]
        """   
        keys = list(marker_dict.keys())
        if not len(keys) == 2:
            raise NotClassifiableError("Marker file does not follow the " +\
                "required format.")
        ct = re.compile("cell[^a-zA-Z0-9]*type", re.IGNORECASE)
        cs = re.compile("cell[^a-zA-Z0-9]*state", re.IGNORECASE)
        if ct.match(keys[0]):
            type_dict = marker_dict[keys[0]]
        elif ct.match(keys[1]):
            type_dict = marker_dict[keys[1]]
        else:
            raise NotClassifiableError("Can't find cell type dictionary" +\
                " in the marker file.")
        if cs.match(keys[0]):
            state_dict = marker_dict[keys[0]]
        elif cs.match(keys[1]):
            state_dict = marker_dict[keys[1]]
        else:
            raise NotClassifiableError("Can't find cell state dictionary" +\
                " in the marker file.")
        return type_dict, state_dict

    def _sanitize_gex(self, df_gex: pd.DataFrame) -> Tuple[int, int, int,
                                                           int, int]:
        """ Sanitizes the inputed gene expression dataframe.

        :param df_gex: dataframe read from the input .csv file
        :type df_gex: pd.DataFrame

        :raises NotClassifiableError: raised when the input information is not 
             sufficient for the classification.

        :return: # of rows, # of marker genes, # of cell
             types
        :rtype: Tuple[int, int, int]
        """
        N = df_gex.shape[0]
        G_t = len(self._mtype_genes)
        G_s = len(self._mstate_genes)
        C_t = len(self._cell_types)
        C_s = len(self._cell_states)
        if N <= 0:
            raise NotClassifiableError("Classification failed. There " + \
                "should be at least one row of data to be classified.")
        if C_t <= 1:
            raise NotClassifiableError("Classification failed. There " + \
                "should be at least two cell types to classify the data into.")
        if C_s <= 1:
            raise NotClassifiableError("Classification failed. There " + \
                "should be at least two cell states to classify the data into.")
        return N, G_t, G_s, C_t, C_s

    def _get_classifiable_genes(self, df_gex: pd.DataFrame) -> \
            Tuple[pd.DataFrame, pd.DataFrame]:
        """Return the classifiable data which contains a subset of genes from
            the marker and the input data.

        :raises NotClassifiableError: raised when there is no overlap between the
            inputed type or state gene and the marker type or state gene

        :return: classifiable cell type data
            and cell state data
        :rtype: Tuple[pd.Dataframe, pd.Dataframe]
        """
        ## This should also be done to cell_states
        try:
            CT_np = df_gex[self._mtype_genes].to_numpy()
        except(KeyError):
            raise NotClassifiableError("Classification failed. There's no " + \
                "overlap between marked genes and expression genes to " + \
                "classify among cell types.")
        try:
            CS_np = df_gex[self._mstate_genes].to_numpy()
        except(KeyError):
            raise NotClassifiableError("Classification failed. There's no " + 
                "overlap between marked genes and expression genes to " + 
                "classify among cell types.")
        if CT_np.shape[1] < len(self._mtype_genes):
            warnings.warn("Classified type genes are less than marked genes.")
        if CS_np.shape[1] < len(self._mstate_genes):
            warnings.warn("Classified state genes are less than marked genes.")
        if CT_np.shape[1] + CS_np.shape[1] < len(self._expression_genes):
            warnings.warn("Classified type and state genes are less than the expression genes in the input data.")
        
        return CT_np, CS_np

<<<<<<< HEAD
    def _construct_marker_mat(self) -> Tuple[np.array, np.array]:
        """[summary]
=======
    def _construct_type_mat(self) -> np.array:
        """ Constructs a matrix representing the marker information.
>>>>>>> 0d3fca13

        :return: constructed matrix
        :rtype: np.array
        """
        type_mat = np.zeros(shape = (self._G_t,self._C_t+1))
        for g in range(self._G_t):
            for ct in range(self._C_t):
                gene = self._mtype_genes[g]
                cell_type = self._cell_types[ct]
                if gene in self._type_dict[cell_type]:
<<<<<<< HEAD
                    type_mat[g,ct] = 1
        state_mat = np.zeros(shape = (self._G_s,self._C_s+1))
        for g in range(self._G_s):
            for cs in range(self._C_s):
                gene = self._mstate_genes[g]
                cell_state = self._cell_states[cs]
                if gene in self._state_dict[cell_state]:
                    state_mat[g,cs] = 1

        return type_mat, state_mat
=======
                    marker_mat[g,ct] = 1

        return marker_mat

    def _construct_state_mat(self) -> np.array:
        """ Constructs a matrix representing the marker information.

        :return: constructed matrix
        :rtype: np.array
        """
        state_mat = np.zeros(shape=(self._G_s, self._C_s))

        for g, gene in enumerate(self._mstate_genes):
            for ct, state in enumerate(self._cell_states):
                if gene in self._state_dict[state]:
                    state_mat[g, ct] = 1
>>>>>>> 0d3fca13

        return state_mat

    def __init__(self, 
                df_gex: pd.DataFrame, marker_dict: Dict,
                design = None,
                random_seed = 1234,
                include_beta = True) -> None:
        """Initializes an Astir object

        :param df_gex: the input gene expression dataframe
        :type df_gex: pd.DataFrame
        :param marker_dict: the gene marker dictionary
        :type marker_dict: Dict

        :param design: [description], defaults to None
        :type design: [type], optional
        :param random_seed: seed number to reproduce results, defaults to 1234
        :type random_seed: int, optional
        :param include_beta: [description], defaults to True
        :type include_beta: bool, optional

        :raises NotClassifiableError: raised when randon seed is not an integer
        """
        #Todo: fix problem with random seed
        if not isinstance(random_seed, int):
            raise NotClassifiableError(\
                "Random seed is expected to be an integer.")
        torch.manual_seed(random_seed)

        self._type_assignments = None
        self._state_assignments = None

        self._type_dict, self._state_dict = self._sanitize_dict(marker_dict)

        self._cell_types = list(self._type_dict.keys())
        self._cell_states = list(self._state_dict.keys())
    
        self._mtype_genes = list(set([l for s in self._type_dict.values() \
            for l in s]))
        self._mstate_genes = list(set([l for s in self._state_dict.values() \
            for l in s]))

        self._N, self._G_t, self._G_s, self._C_t, self._C_s = \
            self._sanitize_gex(df_gex)

        # Read input data
        self._core_names = list(df_gex.index)
        self._expression_genes = list(df_gex.columns)

<<<<<<< HEAD
        type_mat, state_mat = self._construct_marker_mat()
=======
        type_mat = self._construct_type_mat()
        self._state_mat = self._construct_state_mat()
>>>>>>> 0d3fca13
        self._CT_np, self._CS_np = self._get_classifiable_genes(df_gex)

        self._type_ast = CellTypeModel(self._CT_np, self._type_dict, \
            self._N, self._G_t, self._C_t, type_mat, include_beta, design)
        self._state_ast = \
            CellStateModel(Y_np=self._CS_np, state_dict=self._state_dict,
                           N=self._N, G=self._G_s, C=self._C_s,
                           state_mat=self._state_mat, design=None,
                           include_beta=True, alpha_random=True,
                           random_seed=random_seed)

    def fit_type(self, epochs = 100, learning_rate = 1e-2, 
        batch_size = 1024) -> None:
            g = self._type_ast.fit(epochs, learning_rate, batch_size)
            self._type_assignments = pd.DataFrame(g)
            self._type_assignments.columns = self._cell_types + ['Other']
            self._type_assignments.index = self._core_names
    
    # def fit_state(self, epochs = 100, learning_rate = 1e-2, 
    #     batch_size = 1024) -> None:
    #         self._state_ast.fit(epochs, learning_rate, batch_size)

    def get_celltypes(self) -> pd.DataFrame:
        """[summary]

        :return: self.assignments
        :rtype: pd.DataFrame
        """
        return self._type_assignments

    # def get_cellstates(self) -> pd.DataFrame:
    #     """[summary]

    #     Returns:
    #         [type] -- [description]
    #     """
    #     return self._state_ast.get_assignments()
    
    def get_type_losses(self) -> float:
        """[summary]

        :return: self.losses
        :rtype: float
        """
        return self._type_ast.get_losses()

    # def get_state_losses(self) -> float:
    #     """[summary]

    #     Returns:
    #         [type] -- [description]
    #     """
    #     return self._state_ast.get_losses()

    def type_to_csv(self, output_csv: str) -> None:
        """[summary]

        :param output_csv: name for the output .csv file
        :type output_csv: str
        """
        self._type_assignments.to_csv(output_csv)

    # def state_to_csv(self, output_csv: str) -> None:
    #     """[summary]

    #     Arguments:
    #         output_csv {[type]} -- [description]
    #     """
    #     self._state_ast.to_csv(output_csv)
    
    def __str__(self) -> str:
        return "Astir object with " + str(self._CT_np.shape[1]) + \
            " columns of cell types, " + str(self._CS_np.shape[1]) + \
            " columns of cell states and " + \
            str(self._CT_np.shape[0]) + " rows."


## NotClassifiableError: an error to be raised when the dataset fails 
# to be analysed.
class NotClassifiableError(RuntimeError):
    """ Raised when the input data is not classifiable.
    """
    pass
<|MERGE_RESOLUTION|>--- conflicted
+++ resolved
@@ -81,8 +81,7 @@
                 " in the marker file.")
         return type_dict, state_dict
 
-    def _sanitize_gex(self, df_gex: pd.DataFrame) -> Tuple[int, int, int,
-                                                           int, int]:
+    def _sanitize_gex(self, df_gex: pd.DataFrame) -> Tuple[int, int, int]:
         """ Sanitizes the inputed gene expression dataframe.
 
         :param df_gex: dataframe read from the input .csv file
@@ -145,35 +144,18 @@
         
         return CT_np, CS_np
 
-<<<<<<< HEAD
-    def _construct_marker_mat(self) -> Tuple[np.array, np.array]:
-        """[summary]
-=======
     def _construct_type_mat(self) -> np.array:
         """ Constructs a matrix representing the marker information.
->>>>>>> 0d3fca13
 
         :return: constructed matrix
         :rtype: np.array
         """
-        type_mat = np.zeros(shape = (self._G_t,self._C_t+1))
+        marker_mat = np.zeros(shape = (self._G_t,self._C_t+1))
         for g in range(self._G_t):
             for ct in range(self._C_t):
                 gene = self._mtype_genes[g]
                 cell_type = self._cell_types[ct]
                 if gene in self._type_dict[cell_type]:
-<<<<<<< HEAD
-                    type_mat[g,ct] = 1
-        state_mat = np.zeros(shape = (self._G_s,self._C_s+1))
-        for g in range(self._G_s):
-            for cs in range(self._C_s):
-                gene = self._mstate_genes[g]
-                cell_state = self._cell_states[cs]
-                if gene in self._state_dict[cell_state]:
-                    state_mat[g,cs] = 1
-
-        return type_mat, state_mat
-=======
                     marker_mat[g,ct] = 1
 
         return marker_mat
@@ -190,7 +172,6 @@
             for ct, state in enumerate(self._cell_states):
                 if gene in self._state_dict[state]:
                     state_mat[g, ct] = 1
->>>>>>> 0d3fca13
 
         return state_mat
 
@@ -241,12 +222,8 @@
         self._core_names = list(df_gex.index)
         self._expression_genes = list(df_gex.columns)
 
-<<<<<<< HEAD
-        type_mat, state_mat = self._construct_marker_mat()
-=======
         type_mat = self._construct_type_mat()
         self._state_mat = self._construct_state_mat()
->>>>>>> 0d3fca13
         self._CT_np, self._CS_np = self._get_classifiable_genes(df_gex)
 
         self._type_ast = CellTypeModel(self._CT_np, self._type_dict, \
