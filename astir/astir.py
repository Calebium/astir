# astir: Automated aSsignmenT sIngle-cell pRoteomics

# VSCode tips for python:
# ctrl+` to open terminal
# cmd+P to go to file

import re
from typing import Tuple, List, Dict
import warnings

import torch
from torch.autograd import Variable
from torch.distributions import Normal, StudentT

import pandas as pd
import numpy as np

from sklearn.preprocessing import StandardScaler

from astir.models.celltype import CellTypeModel
from astir.models.cellstate import CellStateModel
from astir.models.imcdataset import IMCDataSet
from astir.models.recognet import RecognitionNet


class Astir:
    """Loads a .csv expression file and a .yaml marker file.

    :raises NotClassifiableError: raised when the input gene expression
        data or the marker is not classifiable

    :param assignments: cell type assignment probabilities
    :param losses:losses after optimization
    :param type_dict: dictionary mapping cell type
        to the corresponding genes
    :param state_dict: dictionary mapping cell state
        to the corresponding genes
    :param cell_types: list of all cell types from marker
    :param mtype_genes: list of all cell type genes from marker
    :param mstate_genes: list of all cell state genes from marker
    :param N: number of rows of data
    :param G: number of cell type genes
    :param C: number of cell types
    :param initializations: initialization parameters
    :param data: parameters that is not to be optimized
    :param variables: parameters that is to be optimized
    :param include_beta: [summery]
    """

    def _sanitize_dict(self, marker_dict: Dict[str, dict]) -> Tuple[dict, dict]:
        """Sanitizes the marker dictionary.

        :param marker_dict: dictionary read from the yaml file
        :type marker_dict: Dict[str, dict]

        :raises NotClassifiableError: raized when the marker dictionary doesn't 
             have required format

        :return: dictionaries for cell type and state.
        :rtype: Tuple[dict, dict]
        """   
        keys = list(marker_dict.keys())
        if not len(keys) == 2:
            raise NotClassifiableError("Marker file does not follow the " +\
                "required format.")
        ct = re.compile("cell[^a-zA-Z0-9]*type", re.IGNORECASE)
        cs = re.compile("cell[^a-zA-Z0-9]*state", re.IGNORECASE)
        if ct.match(keys[0]):
            type_dict = marker_dict[keys[0]]
        elif ct.match(keys[1]):
            type_dict = marker_dict[keys[1]]
        else:
            raise NotClassifiableError("Can't find cell type dictionary" +\
                " in the marker file.")
        if cs.match(keys[0]):
            state_dict = marker_dict[keys[0]]
        elif cs.match(keys[1]):
            state_dict = marker_dict[keys[1]]
        else:
            raise NotClassifiableError("Can't find cell state dictionary" +\
                " in the marker file.")
        return type_dict, state_dict

    def _sanitize_gex(self, df_gex: pd.DataFrame) -> Tuple[int, int, int]:
        """ Sanitizes the inputed gene expression dataframe.

        :param df_gex: dataframe read from the input .csv file
        :type df_gex: pd.DataFrame

        :raises NotClassifiableError: raised when the input information is not 
             sufficient for the classification.

        :return: # of rows, # of marker genes, # of cell
             types
        :rtype: Tuple[int, int, int]
        """
        N = df_gex.shape[0]
        G_t = len(self._mtype_genes)
        G_s = len(self._mstate_genes)
        C_t = len(self._cell_types)
        C_s = len(self._cell_states)
        if N <= 0:
            raise NotClassifiableError("Classification failed. There " + \
                "should be at least one row of data to be classified.")
        if C_t <= 1:
            raise NotClassifiableError("Classification failed. There " + \
                "should be at least two cell types to classify the data into.")
        if C_s <= 1:
            raise NotClassifiableError("Classification failed. There " + \
                "should be at least two cell states to classify the data into.")
        return N, G_t, G_s, C_t, C_s

    def _get_classifiable_genes(self, df_gex: pd.DataFrame) -> \
            Tuple[pd.DataFrame, pd.DataFrame]:
        """Return the classifiable data which contains a subset of genes from
            the marker and the input data.

        :raises NotClassifiableError: raised when there is no overlap between the
            inputed type or state gene and the marker type or state gene

        :return: classifiable cell type data
            and cell state data
        :rtype: Tuple[pd.Dataframe, pd.Dataframe]
        """
        ## This should also be done to cell_states
        try:
            CT_np = df_gex[self._mtype_genes].to_numpy()
        except(KeyError):
            raise NotClassifiableError("Classification failed. There's no " + \
                "overlap between marked genes and expression genes to " + \
                "classify among cell types.")
        try:
            CS_np = df_gex[self._mstate_genes].to_numpy()
        except(KeyError):
            raise NotClassifiableError("Classification failed. There's no " + 
                "overlap between marked genes and expression genes to " + 
                "classify among cell types.")
        if CT_np.shape[1] < len(self._mtype_genes):
            warnings.warn("Classified type genes are less than marked genes.")
        if CS_np.shape[1] < len(self._mstate_genes):
            warnings.warn("Classified state genes are less than marked genes.")
        if CT_np.shape[1] + CS_np.shape[1] < len(self._expression_genes):
            warnings.warn("Classified type and state genes are less than the expression genes in the input data.")
        
        return CT_np, CS_np

    def _construct_type_mat(self) -> np.array:
        """ Constructs a matrix representing the marker information.

        :return: constructed matrix
        :rtype: np.array
        """
        marker_mat = np.zeros(shape = (self._G_t,self._C_t+1))
        for g in range(self._G_t):
            for ct in range(self._C_t):
                gene = self._mtype_genes[g]
                cell_type = self._cell_types[ct]
                if gene in self._type_dict[cell_type]:
                    marker_mat[g,ct] = 1

        return marker_mat

    def _construct_state_mat(self) -> np.array:
        """ Constructs a matrix representing the marker information.

        :return: constructed matrix
        :rtype: np.array
        """
        state_mat = np.zeros(shape=(self._G_s, self._C_s))

        for g, gene in enumerate(self._mstate_genes):
            for ct, state in enumerate(self._cell_states):
                if gene in self._state_dict[state]:
                    state_mat[g, ct] = 1

        return state_mat

    def __init__(self, 
                df_gex: pd.DataFrame, marker_dict: Dict,
                design = None,
                random_seed = 1234,
                include_beta = True) -> None:
        """Initializes an Astir object

        :param df_gex: the input gene expression dataframe
        :type df_gex: pd.DataFrame
        :param marker_dict: the gene marker dictionary
        :type marker_dict: Dict

        :param design: [description], defaults to None
        :type design: [type], optional
        :param random_seed: seed number to reproduce results, defaults to 1234
        :type random_seed: int, optional
        :param include_beta: [description], defaults to True
        :type include_beta: bool, optional

        :raises NotClassifiableError: raised when randon seed is not an integer
        """
        if not isinstance(random_seed, int):
            raise NotClassifiableError(\
                "Random seed is expected to be an integer.")
        torch.manual_seed(random_seed)

        self.design = design
        self.include_beta = include_beta

        self._type_assignments = None
        self._state_assignments = None

        self._type_dict, self._state_dict = self._sanitize_dict(marker_dict)

        self._cell_types = list(self._type_dict.keys())
        self._cell_states = list(self._state_dict.keys())
    
        self._mtype_genes = list(set([l for s in self._type_dict.values() \
            for l in s]))
        self._mstate_genes = list(set([l for s in self._state_dict.values() \
            for l in s]))

<<<<<<< HEAD
        self.N, self._G_t, self._G_s, self._C_t, self._C_s = self._sanitize_gex(df_gex)
=======
        self._N, self._G_t, self._G_s, self._C_t, self._C_s = \
            self._sanitize_gex(df_gex)
>>>>>>> 2bb09ab0

        # Read input data
        self._core_names = list(df_gex.index)
        self._expression_genes = list(df_gex.columns)

<<<<<<< HEAD
        self.type_mat, self.state_mat = self._construct_marker_mat()
        self._CT_np, self._CS_np = self._get_classifiable_genes(df_gex)

        # self._type_ast = CellTypeModel(self._CT_np, self._type_dict, \
        #     N, self._G_t, self._C_t, type_mat, include_beta, design)
        # self._state_ast = CellStateModel(self._CS_np, self._state_dict)
=======
        type_mat = self._construct_type_mat()
        self._state_mat = self._construct_state_mat()
        self._CT_np, self._CS_np = self._get_classifiable_genes(df_gex)

        self._type_ast = CellTypeModel(self._CT_np, self._type_dict, \
            self._N, self._G_t, self._C_t, type_mat, include_beta, design)
        self._state_ast = \
            CellStateModel(Y_np=self._CS_np, state_dict=self._state_dict,
                           N=self._N, G=self._G_s, C=self._C_s,
                           state_mat=self._state_mat, design=None,
                           include_beta=True, alpha_random=True,
                           random_seed=random_seed)
>>>>>>> 2bb09ab0

    def fit_type(self, epochs = 100, learning_rate = 1e-2, 
        batch_size = 1024, num_repeats = 5) -> None:
        seeds = np.random.randint(100000000, num_repeats)
        type_models = [CellTypeModel(self._CT_np, self._type_dict, \
                self.N, self._G_t, self._C_t, self.type_mat, \
                self.include_beta, self.design, seed) for seed in seeds]
        # g = self._type_ast.fit(epochs, learning_rate, batch_size)
        # self._type_assignments = pd.DataFrame(g)
        # self._type_assignments.columns = self._cell_types + ['Other']
        # self._type_assignments.index = self._core_names
    
    # def fit_state(self, epochs = 100, learning_rate = 1e-2, 
    #     batch_size = 1024) -> None:
    #         self._state_ast.fit(epochs, learning_rate, batch_size)

    def get_celltypes(self) -> pd.DataFrame:
        """[summary]

        :return: self.assignments
        :rtype: pd.DataFrame
        """
        return self._type_assignments

    # def get_cellstates(self) -> pd.DataFrame:
    #     """[summary]

    #     Returns:
    #         [type] -- [description]
    #     """
    #     return self._state_ast.get_assignments()
    
    def get_type_losses(self) -> float:
        """[summary]

        :return: self.losses
        :rtype: float
        """
        return self._type_ast.get_losses()

    # def get_state_losses(self) -> float:
    #     """[summary]

    #     Returns:
    #         [type] -- [description]
    #     """
    #     return self._state_ast.get_losses()

    def type_to_csv(self, output_csv: str) -> None:
        """[summary]

        :param output_csv: name for the output .csv file
        :type output_csv: str
        """
        self._type_assignments.to_csv(output_csv)

    # def state_to_csv(self, output_csv: str) -> None:
    #     """[summary]

    #     Arguments:
    #         output_csv {[type]} -- [description]
    #     """
    #     self._state_ast.to_csv(output_csv)
    
    def __str__(self) -> str:
        return "Astir object with " + str(self._CT_np.shape[1]) + \
            " columns of cell types, " + str(self._CS_np.shape[1]) + \
            " columns of cell states and " + \
            str(self._CT_np.shape[0]) + " rows."


## NotClassifiableError: an error to be raised when the dataset fails 
# to be analysed.
class NotClassifiableError(RuntimeError):
    """ Raised when the input data is not classifiable.
    """
    pass
<|MERGE_RESOLUTION|>--- conflicted
+++ resolved
@@ -217,25 +217,13 @@
         self._mstate_genes = list(set([l for s in self._state_dict.values() \
             for l in s]))
 
-<<<<<<< HEAD
-        self.N, self._G_t, self._G_s, self._C_t, self._C_s = self._sanitize_gex(df_gex)
-=======
         self._N, self._G_t, self._G_s, self._C_t, self._C_s = \
             self._sanitize_gex(df_gex)
->>>>>>> 2bb09ab0
 
         # Read input data
         self._core_names = list(df_gex.index)
         self._expression_genes = list(df_gex.columns)
 
-<<<<<<< HEAD
-        self.type_mat, self.state_mat = self._construct_marker_mat()
-        self._CT_np, self._CS_np = self._get_classifiable_genes(df_gex)
-
-        # self._type_ast = CellTypeModel(self._CT_np, self._type_dict, \
-        #     N, self._G_t, self._C_t, type_mat, include_beta, design)
-        # self._state_ast = CellStateModel(self._CS_np, self._state_dict)
-=======
         type_mat = self._construct_type_mat()
         self._state_mat = self._construct_state_mat()
         self._CT_np, self._CS_np = self._get_classifiable_genes(df_gex)
@@ -248,7 +236,6 @@
                            state_mat=self._state_mat, design=None,
                            include_beta=True, alpha_random=True,
                            random_seed=random_seed)
->>>>>>> 2bb09ab0
 
     def fit_type(self, epochs = 100, learning_rate = 1e-2, 
         batch_size = 1024, num_repeats = 5) -> None:
