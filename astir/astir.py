--- conflicted
+++ resolved
@@ -560,10 +560,7 @@
         """
         scaler = StandardScaler()
         expr_df = self._type_dset.get_exprs_df()
-<<<<<<< HEAD
-=======
         scaler = StandardScaler()
->>>>>>> a477bb71
         for feature in expr_df.columns:
             expr_df[feature] = scaler.fit_transform(expr_df[feature].values.reshape((expr_df[feature].shape[0], 1)))
 
