# astir: Automated aSsignmenT sIngle-cell pRoteomics

# VSCode tips for python:
# ctrl+` to open terminal
# cmd+P to go to file
import os
import re
from typing import Tuple, List, Dict, Union
import warnings

import torch

import pandas as pd
import numpy as np
import h5py

from .models.celltype import CellTypeModel
from .models.cellstate import CellStateModel
from .data.scdataset import SCDataset


class Astir:
    """Create an Astir object

    :param df_gex: A `pd.DataFrame` holding single-cell expression data,
        where rows are cells and columns are features. Column names refer to
        feature names and row names refer to cell identifiers.
    :param marker_dict: A dictionary holding cell type and state information
    :param design: An (optional) `pd.DataFrame` that represents a
        design matrix for the samples
    :param random_seed: The random seed to set

    :raises NotClassifiableError: raised when the input gene expression
        data or the marker is not classifiable

    """

    def __init__(
        self,
<<<<<<< HEAD
        input_expr: Union[pd.DataFrame, Tuple[np.array, List[str], List[str]], Tuple[SCDataset, SCDataset]],
        marker_dict=None,
        design: Union[pd.DataFrame, np.array]=None,
        random_seed=1234,
        dtype=torch.float64,
=======
        input_expr: pd.DataFrame,
        marker_dict: Dict,
        design=None,
        random_seed: int=1234,
        dtype: torch.dtype =torch.float64,
>>>>>>> aa2288db
    ) -> None:

        if not isinstance(random_seed, int):
            raise NotClassifiableError("Random seed is expected to be an integer.")
        torch.manual_seed(random_seed)
        self.random_seed = random_seed

        if dtype != torch.float32 and dtype != torch.float64:
            raise NotClassifiableError(
                "Dtype must be one of torch.float32 and torch.float64."
            )
        self._dtype = dtype

        self._type_ast, self._state_ast = None, None
        self._type_assignments, self._state_assignments = None, None
        self._type_run_info, self._state_run_info = None, None

        if isinstance(input_expr, tuple) and len(input_expr) == 2:
            self._type_dset, self._state_dset = input_expr[0], input_expr[1]
        else:
            type_dict, state_dict = self._sanitize_dict(marker_dict)
            self._type_dset = None
            self._state_dset = None
            if type_dict is not None:
                self._type_dset = SCDataset(
                    expr_input=input_expr,
                    marker_dict=type_dict,
                    design=design,
                    include_other_column=True,
                    dtype=self._dtype,
                )
            if state_dict is not None:
                self._state_dset = SCDataset(
                    expr_input=input_expr,
                    marker_dict=state_dict,
                    design=design,
                    include_other_column=False,
                    dtype=self._dtype,
                )

    def _sanitize_dict(self, marker_dict: Dict[str, dict]) -> Tuple[dict, dict]:
        """ Sanitizes the marker dictionary.

        :param marker_dict: dictionary read from the yaml file
        :type marker_dict: Dict[str, dict]

        :raises NotClassifiableError: raized when the marker dictionary doesn't
             have required format

        :return: dictionaries for cell type and state.
        :rtype: Tuple[dict, dict]
        """
        type_dict = None
        state_dict = None
        if marker_dict is not None:
            keys = list(marker_dict.keys())
            ct = re.compile("cell[^a-zA-Z0-9]*type", re.IGNORECASE)
            cs = re.compile("cell[^a-zA-Z0-9]*state", re.IGNORECASE)
            if len(keys) == 1:
                if ct.match(keys[0]):
                    type_dict = marker_dict[keys[0]]
                elif cs.match(keys[0]):
                    state_dict = marker_dict[keys[0]]
            else:
                if ct.match(keys[0]):
                    type_dict = marker_dict[keys[0]]
                elif ct.match(keys[1]):
                    type_dict = marker_dict[keys[1]]
                if cs.match(keys[0]):
                    state_dict = marker_dict[keys[0]]
                elif cs.match(keys[1]):
                    state_dict = marker_dict[keys[1]]
        return type_dict, state_dict

    def fit_type(
        self,
        max_epochs=50,
        learning_rate=1e-3,
        batch_size=128,
        delta_loss=1e-3,
        n_init=5,
        n_init_epochs=5,
    ) -> None:
        """Run Variational Bayes to infer cell types

        :param max_epochs: Maximum number of epochs to train
        :param learning_rate: ADAM optimizer learning rate
        :param batch_size: Minibatch size
        :param delta_loss: stops iteration once the loss rate reaches
            delta_loss, defaults to 0.001
        :param n_inits: Number of random initializations
        """
        if self._type_dset is None:
            raise NotClassifiableError("Marker for cell type classification is not provided")
        np.random.seed(self.random_seed)
        seeds = np.random.randint(1, 100000000, n_init)
        type_models = [
            CellTypeModel(
                self._type_dset,
                int(seed),
                self._dtype,
            )
            for seed in seeds
        ]
        n_init_epochs = min(max_epochs, n_init_epochs)
        for i in range(n_init):
            type_models[i].fit(
                n_init_epochs,
                learning_rate,
                batch_size,
                delta_loss,
                " " + str(i + 1) + "/" + str(n_init),
            )

        losses = torch.tensor([m.get_losses()[-1] for m in type_models])

        best_ind = torch.argmin(losses)
        self._type_ast = type_models[best_ind]

        n_epoch_remaining = max_epochs
        assignment = self._type_ast.fit(
            n_epoch_remaining, learning_rate, batch_size, delta_loss, " (final)"
        )
        if not self._type_ast.is_converged():
            msg = (
                "Maximum epochs reached. More iteration may be needed to"
                + " complete the training."
            )
            warnings.warn(msg)

        self._type_assignments = pd.DataFrame(assignment)
        self._type_assignments.columns = self._type_dset.get_classes() + ["Other"]
        self._type_assignments.index = self._type_dset.get_cell_names()

        self._type_run_info = {
            "max_epochs": max_epochs,
            "learning_rate": learning_rate,
            "batch_size": batch_size,
            "delta_loss": delta_loss,
            "n_init": n_init,
            "n_init_epochs": n_init_epochs,
        }

    def fit_state(
        self,
        max_epochs=50,
        learning_rate=1e-3,
        batch_size=128,
        delta_loss=1e-3,
        n_init=5,
        n_init_epochs=5,
        delta_loss_batch=10,
    ) -> None:
        """Run Variational Bayes to infer cell states

        :param max_epochs: number of epochs, defaults to 100
        :param learning_rate: the learning rate, defaults to 1e-2
        :param n_init: the number of initial parameters to compare,
            defaults to 5
        :param delta_loss: stops iteration once the loss rate reaches
            delta_loss, defaults to 0.001
        :param delta_loss_batch: the batch size  to consider delta loss,
            defaults to 10
        """
        if self._state_dset is None:
            raise NotClassifiableError("Marker for cell state classification is not provided")
        cellstate_models = []
        cellstate_losses = []

        if delta_loss_batch >= max_epochs:
            warnings.warn(
                "Delta loss batch size is greater than the number " "of epochs"
            )

        if n_init_epochs > max_epochs:
            warnings.warn(
                "n_init_epochs cannot be greater than the "
                "max_epochs. Models will be trained with max_epochs."
            )

        for i in range(n_init):
            # Initializing a model
            model = CellStateModel(
                dset=self._state_dset,
                random_seed=(self.random_seed + i),
                dtype=self._dtype,
            )
            # Fitting the model
            n_init_epochs = min(max_epochs, n_init_epochs)
            losses = model.fit(
                max_epochs=n_init_epochs,
                learning_rate=learning_rate,
                batch_size=batch_size,
                delta_loss=delta_loss,
                delta_loss_batch=delta_loss_batch,
                msg=" " + str(i + 1) + "/" + str(n_init),
            )

            cellstate_losses.append(losses)
            cellstate_models.append(model)

        last_delta_losses_mean = np.array(
            [np.mean(losses[-delta_loss_batch:])
             for losses in cellstate_losses]
        )

        best_model_index = int(np.argmin(last_delta_losses_mean))

        self._state_ast = cellstate_models[best_model_index]

        self._state_ast.fit(
            max_epochs=max_epochs,
            learning_rate=learning_rate,
            batch_size=batch_size,
            delta_loss=delta_loss,
            delta_loss_batch=delta_loss_batch,
            msg=" (final)",
        )

        # Warns the user if the model has not converged
        if not self._state_ast.is_converged():
            msg = (
                "Maximum epochs reached. More iteration may be needed to"
                + " complete the training."
            )
            warnings.warn(msg)

        g = self._state_ast.get_final_mu_z().detach().cpu().numpy()

        self._state_assignments = pd.DataFrame(g)
        self._state_assignments.columns = self._state_dset.get_classes()
        self._state_assignments.index = self._state_dset.get_cell_names()

        self._state_run_info = {
            "max_epochs": max_epochs,
            "learning_rate": learning_rate,
            "batch_size": batch_size,
            "delta_loss": delta_loss,
            "n_init": n_init,
            "n_init_epochs": n_init_epochs,
            "delta_loss_batch": delta_loss_batch,
        }

    def save_models(self, hdf5_name: str) -> None:
        """ Save the summary of this model to a hdf5 file.

        :param hdf5_name: name of the output hdf5 file
        :raises Exception: raised when this function is called before the model is trained.
        """
        if self._type_ast is None and self._state_ast is None:
            raise Exception("No model has been trained")
        with h5py.File(hdf5_name, "w") as f:
            if self._type_ast is not None:
                type_grp = f.create_group("celltype_model")

                # Storing losses
                loss_grp = type_grp.create_group("losses")
                loss_grp["losses"] = self.get_type_losses().cpu().numpy()

                # Storing parameters
                param_grp = type_grp.create_group("parameters")
                dic = list(self._type_ast.get_variables().items()) + list(
                    self._type_ast.get_data().items()
                )
                for key, val in dic:
                    param_grp[key] = val.detach().cpu().numpy()

                # Storing Recognition Network
                recog_grp = type_grp.create_group("recog_net")
                for name, param in self._type_ast.get_recognet().named_parameters():
                    if param.requires_grad:
                        recog_grp[name] = param.detach().cpu().numpy()

                # Storing fit_type argument information
                info_grp = type_grp.create_group("run_info")
                for key, val in self._type_run_info.items():
                    info_grp[key] = val

                # Storing type assignments
                type_grp.create_dataset(
                    "celltype_assignments", data=self._type_assignments
                )

            if self._state_ast is not None:
                state_grp = f.create_group("cellstate_model")

                # Storing losses
                loss_grp = state_grp.create_group("losses")
                loss_grp["losses"] = self.get_state_losses()

                # Storing parameters
                param_grp = state_grp.create_group("parameters")
                dic = list(self._state_ast.get_variables().items()) + list(
                    self._state_ast.get_data().items()
                )

                # Storing Recognition Network
                recog_grp = state_grp.create_group("recog_net")
                for name, param in self._state_ast.get_recognet().named_parameters():
                    if param.requires_grad:
                        recog_grp[name] = param.detach().cpu().numpy()

                for key, val in dic:
                    param_grp[key] = val.detach().cpu().numpy()

                # Storing fit_state method arguments
                info_grp = state_grp.create_group("run_info")
                for key, val in self._state_run_info.items():
                    info_grp[key] = val

                # Storing state assignments
                state_grp.create_dataset(
                    "cellstate_assignments", data=self._state_assignments
                )

    def get_type_dataset(self):
        return self._type_dset

    def get_state_dataset(self):
        return self._state_dset

    def get_type_model(self):
        if self._type_ast is None:
            raise Exception("The type model has not been trained yet")
        return self._type_ast

    def get_state_model(self):
        if self._state_ast is None:
            raise Exception("The state model has not been trained yet")
        return self._state_ast

    def get_type_run_info(self):
        if self._type_run_info is None:
            raise Exception("The type model has not been trained yet")
        return self._type_run_info

    def get_state_run_info(self):
        if self._state_run_info is None:
            raise Exception("The state model has not been trained yet")
        return self._state_run_info

    def get_celltype_probabilities(self) -> pd.DataFrame:
        """[summary]

        :return: self.assignments
        :rtype: pd.DataFrame
        """
        if self._type_assignments is None:
            raise Exception("The type model has not been trained yet")
        return self._type_assignments

    def _most_likely_celltype(self, row, threshold, cell_types):
        """Given a row of the assignment matrix
        return the most likely cell type

        """
        row = row.to_numpy()
        max_prob = np.max(row)

        if max_prob < threshold:
            return "Unknown"

        return cell_types[np.argmax(row)]

    def get_celltypes(self, threshold=0.7) -> pd.DataFrame:
        """
        Get the most likely cell types

        A cell is assigned to a cell type if the probability is greater than threshold.
        If no cell types have a probability higher than threshold, then "Unknown" is returned

        :param threshold: The probability threshold above which a cell is assigned to a cell type.
        :return: A data frame with most likely cell types for each 
        """
        probs = self.get_celltype_probabilities()
        cell_types = list(probs.columns)

        cell_type_assignments = probs.apply(
            self._most_likely_celltype,
            axis=1,
            threshold=threshold,
            cell_types=cell_types,
        )
        cell_type_assignments = pd.DataFrame(cell_type_assignments)
        cell_type_assignments.columns = ["cell_type"]

        return cell_type_assignments

    def get_cellstates(self) -> pd.DataFrame:
        """ Get cell state activations. It returns the rescaled activations,
        values between 0 and 1

        :return: state assignments
        :rtype: pd.DataFrame
        """
        if self._state_assignments is None:
            raise Exception("The state model has not been trained yet")

        assign = self._state_assignments
        assign_min = assign.min(axis=0)
        assign_max = assign.max(axis=0)

        assign_rescale = (assign - assign_min) / (assign_max - assign_min)

        return assign_rescale

    def predict_celltypes(self, dset=None):
        if self._type_ast is None:
            raise Exception("The type model has not been trained yet")
        if not self._type_ast.is_converged():
            msg = "The state model has not been trained for enough epochs yet"
            warnings.warn(msg)
        if dset is None:
            dset = self.get_type_dataset()
        g = self._type_ast.predict(dset)

        type_assignments = pd.DataFrame(g)
        type_assignments.columns = dset.get_classes() + ["Other"]
        type_assignments.index = dset.get_cell_names()
        return type_assignments

    def predict_cellstates(self, dset: SCDataset = None) -> pd.DataFrame:
        """ Get the prediction cell state activations on a dataset on an
        existing model

        :param new_dset: the dataset to predict cell state activations

        :return: the prediction of cell state activations
        """
        if not self._state_ast.is_converged():
            msg = "The state model has not been trained for enough epochs yet"
            warnings.warn(msg)

        g = self._state_ast.get_final_mu_z(dset).detach().cpu().numpy()

        state_assignments = pd.DataFrame(g)

        assign_min = state_assignments.min(axis=0)
        assign_max = state_assignments.max(axis=0)

        assign_rescale = (state_assignments - assign_min) / (assign_max - assign_min)

        assign_rescale.columns = self._state_dset.get_classes()
        assign_rescale.index = self._state_dset.get_cell_names()

        return assign_rescale

    def get_type_losses(self) -> np.array:
        """[summary]

        :return: self.losses
        :rtype: np.array
        """
        if self._type_ast is None:
            raise Exception("The type model has not been trained yet")
        return self._type_ast.get_losses()

    def get_state_losses(self) -> np.array:
        """Getter for losses

        :return: a numpy array of losses for each training iteration the
        model runs
        """
        if self._state_ast is None:
            raise Exception("The state model has not been trained yet")
        return self._state_ast.get_losses()

    def type_to_csv(self, output_csv: str) -> None:
        """[summary]

        :param output_csv: name for the output .csv file
        :type output_csv: str
        """
        if self._type_assignments is None:
            raise Exception("The type model has not been trained yet")
        self._type_assignments.to_csv(output_csv)

    def state_to_csv(self, output_csv: str) -> None:
        """ Writes state assignment output from training state model in csv
        file

        :param output_csv: path to output csv
        :type output_csv: str, required
        """
        self.get_cellstates().to_csv(output_csv)

        read_output_csv = pd.read_csv(output_csv, index_col=0)
        # print(read_output_csv)

    def __str__(self) -> str:
        return (
            "Astir object with "
            + str(self._type_dset.get_n_classes())
            + " cell types, "
            + str(self._state_dset.get_n_classes())
            + " cell states, and "
            + str(len(self._type_dset))
            + " cells."
        )

    def diagnostics_celltype(
        self, threshold: float = 0.7, alpha: float = 0.01
    ) -> pd.DataFrame:
        """Run diagnostics on cell type assignments

        This performs a basic test that cell types express their markers at
        higher levels than in other cell types. This function performs the following steps:

        1. Iterates through every cell type and every marker for that cell type
        2. Given a cell type *c* and marker *g*, find the set of cell types *D* that don't have *g* as a marker
        3. For each cell type *d* in *D*, perform a t-test between the expression of marker *g* in *c* vs *d*
        4. If *g* is not expressed significantly higher (at significance *alpha*), output a diagnostic explaining this for further investigation.

        :param threshold: The threshold at which cell types are assigned (see `get_celltypes`)
        :param alpha: The significance threshold for t-tests for determining over-expression
        :return: Either a :class:`pd.DataFrame` listing cell types whose markers
            aren't expressed signficantly higher.
        """
        celltypes = list(self.get_celltypes(threshold=threshold)["cell_type"])
        return self.get_type_model().diagnostics(celltypes, alpha=alpha)

    def diagnostics_cellstate(self) -> pd.DataFrame:
        """ Run diagnostics on cell state assignments

        This performs a basic test by comparing the correlation values
        between all marker genes and all non marker genes. It detects where the
        non marker gene has higher correlation values than the smallest
        correlation values of marker genes.

        1. Get correlations between all cell states and proteins
        2. For each cell state *c*, get the smallest correlation with marker *g*
        3. For each cell state *c* and its non marker *g*, find any correlation that is
        bigger than those smallest correlation for *c*.
        4. Any *c* and *g* pairs found in step 3 will be included in the output of
        `Astir.diagnostics_cellstate()`, including an explanation.

        :return: diagnostics
        """
        return self.get_state_model().diagnostics()

    def normalize(self, percentile_lower: int = 1, percentile_upper: int = 99) -> None:
        """Normalize the expression data

        This performs a two-step normalization:
        1. A `log(1+x)` transformation to the data
        2. Winsorizes to (:param:`percentile_lower`, :param:`percentile_upper`)

        :param percentile_lower: Lower percentile for winsorization
        :param percentile_upper: Upper percentile for winsorization
        """
        self.get_type_dataset().normalize(percentile_lower, percentile_upper)
        self.get_state_dataset().normalize(percentile_lower, percentile_upper)


class NotClassifiableError(RuntimeError):
    """ Raised when the input data is not classifiable.
    """

    pass


# KC removed
# :param assignments: cell type assignment probabilities
# :param losses: losses after optimization
# :param type_dict: dictionary mapping cell type
#     to the corresponding genes
# :param state_dict: dictionary mapping cell state
#     to the corresponding genes
# :param cell_types: list of all cell types from marker
# :param mtype_genes: list of all cell type genes from marker
# :param mstate_genes: list of all cell state genes from marker
# :param N: number of rows of data
# :param G: number of cell type genes
# :param C: number of cell types
# :param initializations: initialization parameters
# :param data: parameters that is not to be optimized
# :param variables: parameters that is to be optimized<|MERGE_RESOLUTION|>--- conflicted
+++ resolved
@@ -37,19 +37,11 @@
 
     def __init__(
         self,
-<<<<<<< HEAD
         input_expr: Union[pd.DataFrame, Tuple[np.array, List[str], List[str]], Tuple[SCDataset, SCDataset]],
         marker_dict=None,
         design: Union[pd.DataFrame, np.array]=None,
-        random_seed=1234,
-        dtype=torch.float64,
-=======
-        input_expr: pd.DataFrame,
-        marker_dict: Dict,
-        design=None,
         random_seed: int=1234,
-        dtype: torch.dtype =torch.float64,
->>>>>>> aa2288db
+        dtype: torch.dtype=torch.float64,
     ) -> None:
 
         if not isinstance(random_seed, int):
