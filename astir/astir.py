# astir: Automated aSsignmenT sIngle-cell pRoteomics

# VSCode tips for python:
# ctrl+` to open terminal
# cmd+P to go to file

import re
from typing import Tuple, List, Dict
import warnings

import torch
from torch.autograd import Variable
from torch.distributions import Normal, StudentT

import pandas as pd
import numpy as np
import matplotlib.pyplot as plt

from sklearn.preprocessing import StandardScaler

from astir.models.celltype import CellTypeModel
from astir.models.cellstate import CellStateModel
from astir.models.imcdataset import IMCDataSet
from astir.models.recognet import RecognitionNet


class Astir:
    r"""Create an Astir object

    :param df_gex: A `pd.DataFrame` holding single-cell expression data, 
        where rows are cells and columns are proteins. Column names refer to
        protein names and row names refer to cell identifiers.
    :param marker_dict: A dictionary holding cell type and state information
    :param design: An (optional) `pd.DataFrame` that represents a design matrix for the samples
    :param random_seed: The random seed to set
    :param include_beta: Deprecated

    :raises NotClassifiableError: raised when the input gene expression
        data or the marker is not classifiable

    """
<<<<<<< HEAD

    def __init__(
        self,
        df_gex: pd.DataFrame,
        marker_dict: Dict,
        design=None,
        random_seed=1234,
        include_beta=True,
    ) -> None:
=======
    def __init__(self, 
                df_gex: pd.DataFrame, 
                marker_dict: Dict,
                design: pd.DataFrame = None,
                random_seed: int = 1234,
                include_beta: bool = True) -> None:
>>>>>>> e87d047c

        if not isinstance(random_seed, int):
            raise NotClassifiableError("Random seed is expected to be an integer.")
        torch.manual_seed(random_seed)

        self._design = design
        self._include_beta = include_beta

        self._type_assignments = None
        self._state_assignments = None

        self._type_dict, self._state_dict = self._sanitize_dict(marker_dict)

        self._cell_types = list(self._type_dict.keys())
        self._cell_states = list(self._state_dict.keys())

        self._mtype_genes = list(set([l for s in self._type_dict.values() for l in s]))
        self._mstate_genes = list(
            set([l for s in self._state_dict.values() for l in s])
        )

        self._N, self._G_t, self._G_s, self._C_t, self._C_s = self._sanitize_gex(df_gex)

        # Read input data
        self._core_names = list(df_gex.index)
        self._expression_genes = list(df_gex.columns)

        self._type_mat = self._construct_type_mat()
        self._state_mat = self._construct_state_mat()
        self._CT_np, self._CS_np = self._get_classifiable_genes(df_gex)

        self.random_seed = random_seed

        self._state_ast = None
        self._state_assignments = None

        if design is not None:
            if isinstance(design, pd.DataFrame):
                design = design.to_numpy()
        self._type_dset = IMCDataSet(self._CT_np, design)

    def _sanitize_dict(self, marker_dict: Dict[str, dict]) -> Tuple[dict, dict]:
        """Sanitizes the marker dictionary.

        :param marker_dict: dictionary read from the yaml file
        :type marker_dict: Dict[str, dict]

        :raises NotClassifiableError: raized when the marker dictionary doesn't 
             have required format

        :return: dictionaries for cell type and state.
        :rtype: Tuple[dict, dict]
        """
        keys = list(marker_dict.keys())
        if not len(keys) == 2:
            raise NotClassifiableError(
                "Marker file does not follow the required format."
            )
        ct = re.compile("cell[^a-zA-Z0-9]*type", re.IGNORECASE)
        cs = re.compile("cell[^a-zA-Z0-9]*state", re.IGNORECASE)
        if ct.match(keys[0]):
            type_dict = marker_dict[keys[0]]
        elif ct.match(keys[1]):
            type_dict = marker_dict[keys[1]]
        else:
            raise NotClassifiableError(
                "Can't find cell type dictionary" + " in the marker file."
            )
        if cs.match(keys[0]):
            state_dict = marker_dict[keys[0]]
        elif cs.match(keys[1]):
            state_dict = marker_dict[keys[1]]
        else:
            raise NotClassifiableError(
                "Can't find cell state dictionary" + " in the marker file."
            )
        return type_dict, state_dict

    def _sanitize_gex(self, df_gex: pd.DataFrame) -> Tuple[int, int, int]:
        """ Sanitizes the inputed gene expression dataframe.

        :param df_gex: dataframe read from the input .csv file
        :type df_gex: pd.DataFrame

        :raises NotClassifiableError: raised when the input information is not 
             sufficient for the classification.

        :return: # of rows, # of marker genes, # of cell
             types
        :rtype: Tuple[int, int, int]
        """
        N = df_gex.shape[0]
        G_t = len(self._mtype_genes)
        G_s = len(self._mstate_genes)
        C_t = len(self._cell_types)
        C_s = len(self._cell_states)
        if N <= 0:
            raise NotClassifiableError(
                "Classification failed. There "
                + "should be at least one row of data to be classified."
            )
        if C_t <= 1:
            raise NotClassifiableError(
                "Classification failed. There "
                + "should be at least two cell types to classify the data into."
            )
        if C_s <= 1:
            raise NotClassifiableError(
                "Classification failed. There "
                + "should be at least two cell states to classify the data into."
            )
        return N, G_t, G_s, C_t, C_s

    def _get_classifiable_genes(
        self, df_gex: pd.DataFrame
    ) -> Tuple[pd.DataFrame, pd.DataFrame]:
        """Return the classifiable data which contains a subset of genes from
            the marker and the input data.

        :raises NotClassifiableError: raised when there is no overlap between the
            inputed type or state gene and the marker type or state gene

        :return: classifiable cell type data
            and cell state data
        :rtype: Tuple[pd.Dataframe, pd.Dataframe]
        """
        ## This should also be done to cell_states
        try:
            CT_np = df_gex[self._mtype_genes].to_numpy()
        except (KeyError):
            raise NotClassifiableError(
                "Classification failed. There's no "
                + "overlap between marked genes and expression genes to "
                + "classify among cell types."
            )
        try:
            CS_np = df_gex[self._mstate_genes].to_numpy()
        except (KeyError):
            raise NotClassifiableError(
                "Classification failed. There's no "
                + "overlap between marked genes and expression genes to "
                + "classify among cell types."
            )
        if CT_np.shape[1] < len(self._mtype_genes):
            warnings.warn("Classified type genes are less than marked genes.")
        if CS_np.shape[1] < len(self._mstate_genes):
            warnings.warn("Classified state genes are less than marked genes.")

        return CT_np, CS_np

    def _construct_type_mat(self) -> np.array:
        """ Constructs a matrix representing the marker information.

        :return: constructed matrix
        :rtype: np.array
        """
        type_mat = np.zeros(shape=(self._G_t, self._C_t + 1))
        for g in range(self._G_t):
            for ct in range(self._C_t):
                gene = self._mtype_genes[g]
                cell_type = self._cell_types[ct]
                if gene in self._type_dict[cell_type]:
                    type_mat[g, ct] = 1

        return type_mat

    def _construct_state_mat(self) -> np.array:
        """ Constructs a matrix representing the marker information.

        :return: constructed matrix
        :rtype: np.array
        """
        state_mat = np.zeros(shape=(self._G_s, self._C_s))

        for g, gene in enumerate(self._mstate_genes):
            for ct, state in enumerate(self._cell_states):
                if gene in self._state_dict[state]:
                    state_mat[g, ct] = 1

        return state_mat

<<<<<<< HEAD
    def fit_type(
        self,
        max_epochs=10,
        learning_rate=1e-2,
        batch_size=24,
        delta_loss=0.001,
        n_inits=5,
    ) -> None:
=======
    def fit_type(self, max_epochs = 10, learning_rate = 1e-2, batch_size = 24, delta_loss = 0.001, n_inits = 5) -> None:
>>>>>>> e87d047c
        """Run Variational Bayes to infer cell types

        :param max_epochs: Maximum number of epochs to train
        :param learning_rate: ADAM optimizer learning rate
        :param batch_size: Minibatch size
        :param num_repeats: Number of random initializations

        """
        if max_epochs < 2:
            raise NotClassifiableError("max_eppchs should be at least 2")
        seeds = np.random.randint(1, 100000000, n_inits)
        type_models = [
            CellTypeModel(
                self._type_dset,
                self._type_dict,
                self._N,
                self._G_t,
                self._C_t,
                self._type_mat,
                self._include_beta,
                self._design,
                int(seed),
            )
            for seed in seeds
        ]
        gs = [
            m.fit(max_epochs, learning_rate, batch_size, delta_loss)
            for m in type_models
        ]
        losses = [m.get_losses()[-2:].mean() for m in type_models]

        best_ind = np.argmin(losses)
        self._type_ast = type_models[best_ind]
        if not self._type_ast.is_converged():
            msg = (
                "Maximum epochs reached. More iteration may be needed to"
                + " complete the training."
            )
            warnings.warn(msg)
        g = gs[best_ind]

        # plt.plot(self._type_ast.get_losses())
        # plt.ylabel('losses')
        # plt.show()

        self._type_assignments = pd.DataFrame(g)
        self._type_assignments.columns = self._cell_types + ["Other"]
        self._type_assignments.index = self._core_names

<<<<<<< HEAD
    def fit_state(
        self,
        n_epochs=100,
        learning_rate=1e-2,
        n_init_params=5,
        delta_loss=1e-3,
        delta_loss_batch=10,
        batch_size=1024,
    ):
        """Run Variational Bayes to infer cell states
=======
    def fit_state(self, max_epochs=100, learning_rate=1e-2, n_init=5,
                  delta_loss=1e-3, delta_loss_batch=10) -> \
            None:
        """ Run Variational Bayes to infer cell states
>>>>>>> e87d047c

        :param max_epochs: number of epochs, defaults to 100
        :param learning_rate: the learning rate, defaults to 1e-2
        :param n_init: the number of initial parameters to compare,
            defaults to 5
        :param delta_loss: stops iteration once the loss rate reaches
            delta_loss, defaults to 0.001
        :param delta_loss_batch: the batch size  to consider delta loss,
            defaults to 10
        """
        self._cellstate_models = []
        self._cellstate_losses = []

        for i in range(n_init):
            # Initializing a model
            model = CellStateModel(
                Y_np=self._CS_np,
                state_dict=self._state_dict,
                N=self._N,
                G=self._G_s,
                C=self._C_s,
                state_mat=self._state_mat,
                include_beta=True,
                alpha_random=True,
                random_seed=(self.random_seed + i),
            )

            # Fitting the model
<<<<<<< HEAD
            n_init_epochs = min(n_epochs, 100)
            losses = model.fit(
                n_epochs=n_init_epochs,
                lr=learning_rate,
                delta_loss=delta_loss,
                delta_loss_batch=delta_loss_batch,
            )
=======
            n_init_epochs = min(max_epochs, 100)
            losses = model.fit(n_epochs=n_init_epochs, lr=learning_rate,
                               delta_loss=delta_loss,
                               delta_loss_batch=delta_loss_batch)
>>>>>>> e87d047c
            if losses.size < delta_loss_batch:
                raise Exception("Must choose a smaller delta loss batch size")
            self._cellstate_losses.append(losses)
            self._cellstate_models.append(model)

        last_delta_losses_mean = np.array(
            [losses[-delta_loss_batch:].mean() for losses in self._cellstate_losses]
        )

        best_model_index = np.argmin(last_delta_losses_mean)

        self._state_ast = self._cellstate_models[best_model_index]
        n_epochs_done = self._cellstate_losses[best_model_index].size
        n_epoch_remaining = max(max_epochs - n_epochs_done, 0)

        self._state_ast.fit(
            n_epochs=n_epoch_remaining,
            lr=learning_rate,
            delta_loss=delta_loss,
            delta_loss_batch=delta_loss_batch,
        )

        # Warns the user if the model has not converged
        if not self._state_ast.is_converged():
            msg = (
                "Maximum epochs reached. More iteration may be needed to"
                + " complete the training."
            )
            warnings.warn(msg)

        g = self._state_ast.variables["z"].detach().numpy()

        self._state_assignments = pd.DataFrame(g)
        self._state_assignments.columns = self._cell_states
        self._state_assignments.index = self._core_names

    def get_celltypes(self) -> pd.DataFrame:
        """[summary]

        :return: self.assignments
        :rtype: pd.DataFrame
        """
        return self._type_assignments

    def get_cellstates(self) -> pd.DataFrame:
        """ Gets state assignment output from training state model

        :return: state assignments
        :rtype: pd.DataFrame
        """
        if self._state_ast is None:
            raise Exception("The state model has not been trained yet")
        return self._state_assignments

    def get_type_losses(self) -> float:
        """[summary]

        :return: self.losses
        :rtype: float
        """
        return self._type_ast.get_losses()

    def get_state_losses(self) -> float:
        """ Getter for losses

        :return: a numpy array of losses for each training iteration the
        model runs
        :rtype: np.array
        """
        return self._state_ast.get_losses()

    def type_to_csv(self, output_csv: str) -> None:
        """[summary]

        :param output_csv: name for the output .csv file
        :type output_csv: str
        """
        self._type_assignments.to_csv(output_csv)

    def state_to_csv(self, output_csv: str) -> None:
        """ Writes state assignment output from training state model in csv
        file

        :param output_csv: path to output csv
        :type output_csv: str, required
        """
        self._state_assignments.to_csv(output_csv)

    def __str__(self) -> str:
        return (
            "Astir object with "
            + str(self._CT_np.shape[1])
            + " columns of cell types, "
            + str(self._CS_np.shape[1])
            + " columns of cell states and "
            + str(self._CT_np.shape[0])
            + " rows."
        )


## NotClassifiableError: an error to be raised when the dataset fails
# to be analysed.
class NotClassifiableError(RuntimeError):
    """ Raised when the input data is not classifiable.
    """

    pass


# KC removed
# :param assignments: cell type assignment probabilities
# :param losses: losses after optimization
# :param type_dict: dictionary mapping cell type
#     to the corresponding genes
# :param state_dict: dictionary mapping cell state
#     to the corresponding genes
# :param cell_types: list of all cell types from marker
# :param mtype_genes: list of all cell type genes from marker
# :param mstate_genes: list of all cell state genes from marker
# :param N: number of rows of data
# :param G: number of cell type genes
# :param C: number of cell types
# :param initializations: initialization parameters
# :param data: parameters that is not to be optimized
# :param variables: parameters that is to be optimized
# :param include_beta: [summery]<|MERGE_RESOLUTION|>--- conflicted
+++ resolved
@@ -39,7 +39,6 @@
         data or the marker is not classifiable
 
     """
-<<<<<<< HEAD
 
     def __init__(
         self,
@@ -49,14 +48,6 @@
         random_seed=1234,
         include_beta=True,
     ) -> None:
-=======
-    def __init__(self, 
-                df_gex: pd.DataFrame, 
-                marker_dict: Dict,
-                design: pd.DataFrame = None,
-                random_seed: int = 1234,
-                include_beta: bool = True) -> None:
->>>>>>> e87d047c
 
         if not isinstance(random_seed, int):
             raise NotClassifiableError("Random seed is expected to be an integer.")
@@ -238,7 +229,6 @@
 
         return state_mat
 
-<<<<<<< HEAD
     def fit_type(
         self,
         max_epochs=10,
@@ -247,9 +237,6 @@
         delta_loss=0.001,
         n_inits=5,
     ) -> None:
-=======
-    def fit_type(self, max_epochs = 10, learning_rate = 1e-2, batch_size = 24, delta_loss = 0.001, n_inits = 5) -> None:
->>>>>>> e87d047c
         """Run Variational Bayes to infer cell types
 
         :param max_epochs: Maximum number of epochs to train
@@ -299,7 +286,6 @@
         self._type_assignments.columns = self._cell_types + ["Other"]
         self._type_assignments.index = self._core_names
 
-<<<<<<< HEAD
     def fit_state(
         self,
         n_epochs=100,
@@ -310,12 +296,6 @@
         batch_size=1024,
     ):
         """Run Variational Bayes to infer cell states
-=======
-    def fit_state(self, max_epochs=100, learning_rate=1e-2, n_init=5,
-                  delta_loss=1e-3, delta_loss_batch=10) -> \
-            None:
-        """ Run Variational Bayes to infer cell states
->>>>>>> e87d047c
 
         :param max_epochs: number of epochs, defaults to 100
         :param learning_rate: the learning rate, defaults to 1e-2
@@ -344,7 +324,6 @@
             )
 
             # Fitting the model
-<<<<<<< HEAD
             n_init_epochs = min(n_epochs, 100)
             losses = model.fit(
                 n_epochs=n_init_epochs,
@@ -352,12 +331,6 @@
                 delta_loss=delta_loss,
                 delta_loss_batch=delta_loss_batch,
             )
-=======
-            n_init_epochs = min(max_epochs, 100)
-            losses = model.fit(n_epochs=n_init_epochs, lr=learning_rate,
-                               delta_loss=delta_loss,
-                               delta_loss_batch=delta_loss_batch)
->>>>>>> e87d047c
             if losses.size < delta_loss_batch:
                 raise Exception("Must choose a smaller delta loss batch size")
             self._cellstate_losses.append(losses)
