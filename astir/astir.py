--- conflicted
+++ resolved
@@ -197,16 +197,12 @@
         """
         return self.losses
 
-<<<<<<< HEAD
     def to_csv(self, output_csv):
-=======
-    def output_csv(self, output_csv):
         """[summary]
 
         Arguments:
             output_csv {[type]} -- [description]
         """
->>>>>>> b9a9f116
         self.assignments.to_csv(output_csv)
 
     def __str__(self):
