# astir: Automated aSsignmenT sIngle-cell pRoteomics

# VSCode tips for python:
# ctrl+` to open terminal
# cmd+P to go to file

import re
from typing import Tuple, List, Dict
import warnings

import torch
from torch.autograd import Variable
from torch.distributions import Normal, StudentT

import pandas as pd
import numpy as np
import matplotlib.pyplot as plt

from sklearn.preprocessing import StandardScaler

from astir.models.celltype import CellTypeModel
from astir.models.cellstate import CellStateModel
from astir.models.imcdataset import IMCDataSet
from astir.models.recognet import RecognitionNet


class Astir:
    r"""Create an Astir object

    :param df_gex: A `pd.DataFrame` holding single-cell expression data (cell by gene)
    :param marker_dict: A dictionary holding cell type and state information
    :param design: An (optional) `pd.DataFrame` that represents a design matrix for the samples
    :param random_seed: The random seed to set
    :param include_beta: Deprecated

    :raises NotClassifiableError: raised when the input gene expression
        data or the marker is not classifiable

    """
    def __init__(self, 
                df_gex: pd.DataFrame, marker_dict: Dict,
                design = None,
                random_seed = 1234,
                include_beta = True) -> None:

        if not isinstance(random_seed, int):
            raise NotClassifiableError(\
                "Random seed is expected to be an integer.")
        torch.manual_seed(random_seed)

        self._design = design
        self._include_beta = include_beta

        self._type_assignments = None
        self._state_assignments = None

        self._type_dict, self._state_dict = self._sanitize_dict(marker_dict)

        self._cell_types = list(self._type_dict.keys())
        self._cell_states = list(self._state_dict.keys())
    
        self._mtype_genes = list(set([l for s in self._type_dict.values() \
            for l in s]))
        self._mstate_genes = list(set([l for s in self._state_dict.values() \
            for l in s]))

        self._N, self._G_t, self._G_s, self._C_t, self._C_s = \
            self._sanitize_gex(df_gex)

        # Read input data
        self._core_names = list(df_gex.index)
        self._expression_genes = list(df_gex.columns)

        self._type_mat = self._construct_type_mat()
        self._state_mat = self._construct_state_mat()
        self._CT_np, self._CS_np = self._get_classifiable_genes(df_gex)

        # self._type_ast = CellTypeModel(self._CT_np, self._type_dict, \
        #     self._N, self._G_t, self._C_t, type_mat, include_beta, design)
        self._state_ast = \
            CellStateModel(Y_np=self._CS_np, state_dict=self._state_dict,
                           N=self._N, G=self._G_s, C=self._C_s,
                           state_mat=self._state_mat, design=None,
                           include_beta=True, alpha_random=True,
                           random_seed=random_seed)
        if design is not None:
            if isinstance(design, pd.DataFrame):
                design = design.to_numpy()
        self._type_dset = IMCDataSet(self._CT_np, design)

    def _sanitize_dict(self, marker_dict: Dict[str, dict]) -> Tuple[dict, dict]:
        """Sanitizes the marker dictionary.

        :param marker_dict: dictionary read from the yaml file
        :type marker_dict: Dict[str, dict]

        :raises NotClassifiableError: raized when the marker dictionary doesn't 
             have required format

        :return: dictionaries for cell type and state.
        :rtype: Tuple[dict, dict]
        """   
        keys = list(marker_dict.keys())
        if not len(keys) == 2:
            raise NotClassifiableError("Marker file does not follow the " +\
                "required format.")
        ct = re.compile("cell[^a-zA-Z0-9]*type", re.IGNORECASE)
        cs = re.compile("cell[^a-zA-Z0-9]*state", re.IGNORECASE)
        if ct.match(keys[0]):
            type_dict = marker_dict[keys[0]]
        elif ct.match(keys[1]):
            type_dict = marker_dict[keys[1]]
        else:
            raise NotClassifiableError("Can't find cell type dictionary" +\
                " in the marker file.")
        if cs.match(keys[0]):
            state_dict = marker_dict[keys[0]]
        elif cs.match(keys[1]):
            state_dict = marker_dict[keys[1]]
        else:
            raise NotClassifiableError("Can't find cell state dictionary" +\
                " in the marker file.")
        return type_dict, state_dict

    def _sanitize_gex(self, df_gex: pd.DataFrame) -> Tuple[int, int, int]:
        """ Sanitizes the inputed gene expression dataframe.

        :param df_gex: dataframe read from the input .csv file
        :type df_gex: pd.DataFrame

        :raises NotClassifiableError: raised when the input information is not 
             sufficient for the classification.

        :return: # of rows, # of marker genes, # of cell
             types
        :rtype: Tuple[int, int, int]
        """
        N = df_gex.shape[0]
        G_t = len(self._mtype_genes)
        G_s = len(self._mstate_genes)
        C_t = len(self._cell_types)
        C_s = len(self._cell_states)
        if N <= 0:
            raise NotClassifiableError("Classification failed. There " + \
                "should be at least one row of data to be classified.")
        if C_t <= 1:
            raise NotClassifiableError("Classification failed. There " + \
                "should be at least two cell types to classify the data into.")
        if C_s <= 1:
            raise NotClassifiableError("Classification failed. There " + \
                "should be at least two cell states to classify the data into.")
        return N, G_t, G_s, C_t, C_s

    def _get_classifiable_genes(self, df_gex: pd.DataFrame) -> \
            Tuple[pd.DataFrame, pd.DataFrame]:
        """Return the classifiable data which contains a subset of genes from
            the marker and the input data.

        :raises NotClassifiableError: raised when there is no overlap between the
            inputed type or state gene and the marker type or state gene

        :return: classifiable cell type data
            and cell state data
        :rtype: Tuple[pd.Dataframe, pd.Dataframe]
        """
        ## This should also be done to cell_states
        try:
            CT_np = df_gex[self._mtype_genes].to_numpy()
        except(KeyError):
            raise NotClassifiableError("Classification failed. There's no " + \
                "overlap between marked genes and expression genes to " + \
                "classify among cell types.")
        try:
            CS_np = df_gex[self._mstate_genes].to_numpy()
        except(KeyError):
            raise NotClassifiableError("Classification failed. There's no " + 
                "overlap between marked genes and expression genes to " + 
                "classify among cell types.")
        if CT_np.shape[1] < len(self._mtype_genes):
            warnings.warn("Classified type genes are less than marked genes.")
        if CS_np.shape[1] < len(self._mstate_genes):
            warnings.warn("Classified state genes are less than marked genes.")
        if CT_np.shape[1] + CS_np.shape[1] < len(self._expression_genes):
            warnings.warn("Classified type and state genes are less than the expression genes in the input data.")
        
        return CT_np, CS_np

    def _construct_type_mat(self) -> np.array:
        """ Constructs a matrix representing the marker information.

        :return: constructed matrix
        :rtype: np.array
        """
        type_mat = np.zeros(shape = (self._G_t,self._C_t+1))
        for g in range(self._G_t):
            for ct in range(self._C_t):
                gene = self._mtype_genes[g]
                cell_type = self._cell_types[ct]
                if gene in self._type_dict[cell_type]:
                    type_mat[g,ct] = 1

        return type_mat

    def _construct_state_mat(self) -> np.array:
        """ Constructs a matrix representing the marker information.

        :return: constructed matrix
        :rtype: np.array
        """
        state_mat = np.zeros(shape=(self._G_s, self._C_s))

        for g, gene in enumerate(self._mstate_genes):
            for ct, state in enumerate(self._cell_states):
                if gene in self._state_dict[state]:
                    state_mat[g, ct] = 1

        return state_mat

<<<<<<< HEAD

    def fit_type(self, max_epochs = 10, learning_rate = 1e-2, batch_size = 24, num_repeats = 5) -> None:
=======
    def __init__(self, 
                df_gex: pd.DataFrame, marker_dict: Dict,
                design = None,
                random_seed = 1234,
                include_beta = True) -> None:
        """Initializes an Astir object

        :param df_gex: the input gene expression dataframe
        :type df_gex: pd.DataFrame
        :param marker_dict: the gene marker dictionary
        :type marker_dict: Dict

        :param design: [description], defaults to None
        :type design: [type], optional
        :param random_seed: seed number to reproduce results, defaults to 1234
        :type random_seed: int, optional
        :param include_beta: [description], defaults to True
        :type include_beta: bool, optional

        :raises NotClassifiableError: raised when randon seed is not an integer
        """
        if not isinstance(random_seed, int):
            raise NotClassifiableError(\
                "Random seed is expected to be an integer.")
        self.random_seed = random_seed
        torch.manual_seed(self.random_seed)

        self._design = design
        self._include_beta = include_beta

        self._type_assignments = None
        self._state_assignments = None

        self._type_dict, self._state_dict = self._sanitize_dict(marker_dict)

        self._cell_types = list(self._type_dict.keys())
        self._cell_states = list(self._state_dict.keys())
    
        self._mtype_genes = list(set([l for s in self._type_dict.values() \
            for l in s]))
        self._mstate_genes = list(set([l for s in self._state_dict.values() \
            for l in s]))

        self._N, self._G_t, self._G_s, self._C_t, self._C_s = \
            self._sanitize_gex(df_gex)

        # Read input data
        self._core_names = list(df_gex.index)
        self._expression_genes = list(df_gex.columns)

        self._type_mat = self._construct_type_mat()
        self._state_mat = self._construct_state_mat()
        self._CT_np, self._CS_np = self._get_classifiable_genes(df_gex)

        # self._type_ast = CellTypeModel(self._CT_np, self._type_dict, \
        #     self._N, self._G_t, self._C_t, type_mat, include_beta, design)
        self._state_ast = None
        self._state_assignments = None

        # self._state_ast = \
        #     CellStateModel(Y_np=self._CS_np, state_dict=self._state_dict,
        #                    N=self._N, G=self._G_s, C=self._C_s,
        #                    state_mat=self._state_mat,
        #                    include_beta=True, alpha_random=True,
        #                    random_seed=random_seed)

        if design is not None:
            if isinstance(design, pd.DataFrame):
                design = design.to_numpy()
        self._type_dset = IMCDataSet(self._CT_np, design)

    def fit_type(self, max_epochs = 10, learning_rate = 1e-2,
        batch_size = 24, num_repeats = 5) -> None:
>>>>>>> 609a4439
        if max_epochs < 2:
            raise NotClassifiableError("max_eppchs should be at least 2")
        seeds = np.random.randint(1, 100000000, num_repeats)
        type_models = [CellTypeModel(self._CT_np, self._type_dict, \
                self._N, self._G_t, self._C_t, self._type_mat, \
                self._include_beta, self._design, int(seed)) for seed in seeds]
        gs = [m.fit(self._type_dset, max_epochs, learning_rate, batch_size) for m in type_models]
        losses = [m.get_losses()[-2:].mean() for m in type_models]

        best_ind = np.argmin(losses)
        self._type_ast = type_models[best_ind]
        if not self._type_ast.is_converged():
            msg = "Maximum epochs reached. More iteration may be needed to" +\
                " complete the training."
            warnings.warn(msg)
        g = gs[best_ind]
        
        # plt.plot(self._type_ast.get_losses())
        # plt.ylabel('losses')
        # plt.show()

        self._type_assignments = pd.DataFrame(g)
        self._type_assignments.columns = self._cell_types + ['Other']
        self._type_assignments.index = self._core_names

    def fit_state(self, n_epochs=100, learning_rate=1e-2, n_init_params=5,
                  delta_loss=1e-3, delta_loss_batch=10, batch_size=1024):
        """ Fitting CellStateModel

        :param n_epochs: number of epochs, defaults to 100
        :type n_epochs: int, optional
        :param learning_rate: the learning rate, defaults to 1e-2
        :type learning_rate: float, optional
        :param n_init_params: the number of initial parameters to compare,
        defaults to 5
        :type n_init_params: int, optional
        :param delta_loss: stops iteration once the loss rate reaches
        delta_loss, defaults to 0.001
        :type delta_loss: float, optional
        :param delta_loss_batch: the batch size  to consider delta loss,
        defaults to 10
        :type delta_loss_batch: int, optional
        :param batch_size: the batch size, defaults to 1024
        :type batch_size: int, optional
        """
        self._cellstate_models = []
        self._cellstate_losses = []

        for i in range(n_init_params):
            # Initializing a model
            model = \
                CellStateModel(Y_np=self._CS_np, state_dict=self._state_dict,
                               N=self._N, G=self._G_s, C=self._C_s,
                               state_mat=self._state_mat,
                               include_beta=True, alpha_random=True,
                               random_seed=(self.random_seed + i))

            # Fitting the model
            n_init_epochs = min(n_epochs, 100)
            losses = model.fit(n_epochs=n_init_epochs, lr=learning_rate,
                               delta_loss=delta_loss,
                               delta_loss_batch=delta_loss_batch)
            if losses.size < delta_loss_batch:
                raise Exception("Must choose a smaller delta loss batch size")
            self._cellstate_losses.append(losses)
            self._cellstate_models.append(model)

        last_delta_losses_mean = np.array([
            losses[-delta_loss_batch:].mean()
            for losses in self._cellstate_losses
        ])

        best_model_index = np.argmin(last_delta_losses_mean)

        self._state_ast = self._cellstate_models[best_model_index]
        n_epochs_done = self._cellstate_losses[best_model_index].size
        n_epoch_remaining = max(n_epochs - n_epochs_done, 0)

        self._state_ast.fit(n_epochs=n_epoch_remaining,
                            lr=learning_rate, delta_loss=delta_loss,
                            delta_loss_batch=delta_loss_batch)

        # Warns the user if the model has not converged
        if not self._state_ast.is_converged():
            msg = "Maximum epochs reached. More iteration may be needed to" +\
                " complete the training."
            warnings.warn(msg)

        g = self._state_ast.variables["z"].detach().numpy()

        self._state_assignments = pd.DataFrame(g)
        self._state_assignments.columns = self._cell_states
        self._state_assignments.index = self._core_names

    def get_celltypes(self) -> pd.DataFrame:
        """[summary]

        :return: self.assignments
        :rtype: pd.DataFrame
        """
        return self._type_assignments

    def get_cellstates(self) -> pd.DataFrame:
        """ Gets state assignment output from training state model

        :return: state assignments
        :rtype: pd.DataFrame
        """
        if self._state_ast is None:
            raise Exception("The state model has not been trained yet")
        return self._state_assignments
    
    def get_type_losses(self) -> float:
        """[summary]

        :return: self.losses
        :rtype: float
        """
        return self._type_ast.get_losses()

    def get_state_losses(self) -> float:
        """ Getter for losses

        :return: a numpy array of losses for each training iteration the
        model runs
        :rtype: np.array
        """
        return self._state_ast.get_losses()

    def type_to_csv(self, output_csv: str) -> None:
        """[summary]

        :param output_csv: name for the output .csv file
        :type output_csv: str
        """
        self._type_assignments.to_csv(output_csv)

    def state_to_csv(self, output_csv: str) -> None:
        """ Writes state assignment output from training state model in csv
        file

        :param output_csv: path to output csv
        :type output_csv: str, required
        """
        self._state_assignments.to_csv(output_csv)
    
    def __str__(self) -> str:
        return "Astir object with " + str(self._CT_np.shape[1]) + \
            " columns of cell types, " + str(self._CS_np.shape[1]) + \
            " columns of cell states and " + \
            str(self._CT_np.shape[0]) + " rows."


## NotClassifiableError: an error to be raised when the dataset fails 
# to be analysed.
class NotClassifiableError(RuntimeError):
    """ Raised when the input data is not classifiable.
    """
    pass




# KC removed
    # :param assignments: cell type assignment probabilities
    # :param losses: losses after optimization
    # :param type_dict: dictionary mapping cell type
    #     to the corresponding genes
    # :param state_dict: dictionary mapping cell state
    #     to the corresponding genes
    # :param cell_types: list of all cell types from marker
    # :param mtype_genes: list of all cell type genes from marker
    # :param mstate_genes: list of all cell state genes from marker
    # :param N: number of rows of data
    # :param G: number of cell type genes
    # :param C: number of cell types
    # :param initializations: initialization parameters
    # :param data: parameters that is not to be optimized
    # :param variables: parameters that is to be optimized
    # :param include_beta: [summery]<|MERGE_RESOLUTION|>--- conflicted
+++ resolved
@@ -75,8 +75,7 @@
         self._state_mat = self._construct_state_mat()
         self._CT_np, self._CS_np = self._get_classifiable_genes(df_gex)
 
-        # self._type_ast = CellTypeModel(self._CT_np, self._type_dict, \
-        #     self._N, self._G_t, self._C_t, type_mat, include_beta, design)
+        self.random_seed = random_seed
         self._state_ast = \
             CellStateModel(Y_np=self._CS_np, state_dict=self._state_dict,
                            N=self._N, G=self._G_s, C=self._C_s,
@@ -216,84 +215,8 @@
 
         return state_mat
 
-<<<<<<< HEAD
 
     def fit_type(self, max_epochs = 10, learning_rate = 1e-2, batch_size = 24, num_repeats = 5) -> None:
-=======
-    def __init__(self, 
-                df_gex: pd.DataFrame, marker_dict: Dict,
-                design = None,
-                random_seed = 1234,
-                include_beta = True) -> None:
-        """Initializes an Astir object
-
-        :param df_gex: the input gene expression dataframe
-        :type df_gex: pd.DataFrame
-        :param marker_dict: the gene marker dictionary
-        :type marker_dict: Dict
-
-        :param design: [description], defaults to None
-        :type design: [type], optional
-        :param random_seed: seed number to reproduce results, defaults to 1234
-        :type random_seed: int, optional
-        :param include_beta: [description], defaults to True
-        :type include_beta: bool, optional
-
-        :raises NotClassifiableError: raised when randon seed is not an integer
-        """
-        if not isinstance(random_seed, int):
-            raise NotClassifiableError(\
-                "Random seed is expected to be an integer.")
-        self.random_seed = random_seed
-        torch.manual_seed(self.random_seed)
-
-        self._design = design
-        self._include_beta = include_beta
-
-        self._type_assignments = None
-        self._state_assignments = None
-
-        self._type_dict, self._state_dict = self._sanitize_dict(marker_dict)
-
-        self._cell_types = list(self._type_dict.keys())
-        self._cell_states = list(self._state_dict.keys())
-    
-        self._mtype_genes = list(set([l for s in self._type_dict.values() \
-            for l in s]))
-        self._mstate_genes = list(set([l for s in self._state_dict.values() \
-            for l in s]))
-
-        self._N, self._G_t, self._G_s, self._C_t, self._C_s = \
-            self._sanitize_gex(df_gex)
-
-        # Read input data
-        self._core_names = list(df_gex.index)
-        self._expression_genes = list(df_gex.columns)
-
-        self._type_mat = self._construct_type_mat()
-        self._state_mat = self._construct_state_mat()
-        self._CT_np, self._CS_np = self._get_classifiable_genes(df_gex)
-
-        # self._type_ast = CellTypeModel(self._CT_np, self._type_dict, \
-        #     self._N, self._G_t, self._C_t, type_mat, include_beta, design)
-        self._state_ast = None
-        self._state_assignments = None
-
-        # self._state_ast = \
-        #     CellStateModel(Y_np=self._CS_np, state_dict=self._state_dict,
-        #                    N=self._N, G=self._G_s, C=self._C_s,
-        #                    state_mat=self._state_mat,
-        #                    include_beta=True, alpha_random=True,
-        #                    random_seed=random_seed)
-
-        if design is not None:
-            if isinstance(design, pd.DataFrame):
-                design = design.to_numpy()
-        self._type_dset = IMCDataSet(self._CT_np, design)
-
-    def fit_type(self, max_epochs = 10, learning_rate = 1e-2,
-        batch_size = 24, num_repeats = 5) -> None:
->>>>>>> 609a4439
         if max_epochs < 2:
             raise NotClassifiableError("max_eppchs should be at least 2")
         seeds = np.random.randint(1, 100000000, num_repeats)
