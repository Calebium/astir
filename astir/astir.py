# astir: Automated aSsignmenT sIngle-cell pRoteomics

# VSCode tips for python:
# ctrl+` to open terminal
# cmd+P to go to file

import re
from typing import Tuple, List, Dict
import warnings

import torch
from torch.autograd import Variable
from torch.distributions import Normal, StudentT

import pandas as pd
import numpy as np

from sklearn.preprocessing import StandardScaler

from astir.models.celltype import CellTypeModel
from astir.models.imcdataset import IMCDataSet
from astir.models.recognet import RecognitionNet


class Astir:
    """Loads a .csv expression file and a .yaml marker file.

    :raises NotClassifiableError: raised when the input gene expression
        data or the marker is not classifiable

    :param assignments: cell type assignment probabilities
    :param losses:losses after optimization
    :param type_dict: dictionary mapping cell type
        to the corresponding genes
    :param state_dict: dictionary mapping cell state
        to the corresponding genes
    :param cell_types: list of all cell types from marker
    :param mtype_genes: list of all cell type genes from marker
    :param mstate_genes: list of all cell state genes from marker
    :param N: number of rows of data
    :param G: number of cell type genes
    :param C: number of cell types
    :param initializations: initialization parameters
    :param data: parameters that is not to be optimized
    :param variables: parameters that is to be optimized
    :param include_beta: [summery]
    """
<<<<<<< HEAD
    def _param_init(self) -> None:
        """Initialize parameters and design matrices.
        """
        self.initializations = {
            "mu": np.log(self.CT_np.mean(0)).reshape((-1,1)),
            "log_sigma": np.log(self.CT_np.std(0))
        }

        # Add additional columns of mu for anything in the design matrix
        P = self.dset.design.shape[1]
        self.initializations['mu'] = np.column_stack( \
            [self.initializations['mu'], np.zeros((self.G, P-1))])

        ## prior on z
        self.variables = {
            "log_sigma": Variable(torch.from_numpy(
                self.initializations["log_sigma"].copy()), requires_grad = True),
            "mu": Variable(torch.from_numpy(self.initializations["mu"].copy()), requires_grad = True),
            "log_delta": Variable(0 * torch.ones((self.G,self.C+1)), requires_grad = True)
        }

        self.data = {
            "log_alpha": torch.log(torch.ones(self.C+1) / (self.C+1)),
            "delta": torch.exp(self.variables["log_delta"]),
            "rho": torch.from_numpy(self.marker_mat)
        }

        if self.include_beta:
            self.variables['beta'] = Variable(torch.zeros(self.G, self.C+1), requires_grad=True)
    
=======
>>>>>>> 4e142204

    def _sanitize_dict(self, marker_dict: Dict[str, dict]) -> Tuple[dict, dict]:
        """Sanitizes the marker dictionary.

        :param marker_dict: dictionary read from the yaml file
        :type marker_dict: Dict[str, dict]

        :raises NotClassifiableError: raized when the marker dictionary doesn't 
             have required format

        :return: dictionaries for cell type and state.
        :rtype: Tuple[dict, dict]
        """   
        keys = list(marker_dict.keys())
        if not len(keys) == 2:
            raise NotClassifiableError("Marker file does not follow the " +\
                "required format.")
        ct = re.compile("cell[^a-zA-Z0-9]*type", re.IGNORECASE)
        cs = re.compile("cell[^a-zA-Z0-9]*state", re.IGNORECASE)
        if ct.match(keys[0]):
            type_dict = marker_dict[keys[0]]
        elif ct.match(keys[1]):
            type_dict = marker_dict[keys[1]]
        else:
            raise NotClassifiableError("Can't find cell type dictionary" +\
                " in the marker file.")
        if cs.match(keys[0]):
            state_dict = marker_dict[keys[0]]
        elif cs.match(keys[1]):
            state_dict = marker_dict[keys[1]]
        else:
            raise NotClassifiableError("Can't find cell state dictionary" +\
                " in the marker file.")
        return type_dict, state_dict

    def _sanitize_gex(self, df_gex: pd.DataFrame) -> Tuple[int, int, int]:
        """ Sanitizes the inputed gene expression dataframe.

        :param df_gex: dataframe read from the input .csv file
        :type df_gex: pd.DataFrame

        :raises NotClassifiableError: raised when the input information is not 
             sufficient for the classification.

        :return: # of rows, # of marker genes, # of cell
             types
        :rtype: Tuple[int, int, int]
        """
        N = df_gex.shape[0]
<<<<<<< HEAD
        G = len(self.mtype_genes)
        ## Todo: distinguish between cell state and type
        C = len(self.cell_types)
=======
        G_t = len(self._mtype_genes)
        G_s = len(self._mstate_genes)
        C_t = len(self._cell_types)
        C_s = len(self._cell_states)
>>>>>>> 4e142204
        if N <= 0:
            raise NotClassifiableError("Classification failed. There " + \
                "should be at least one row of data to be classified.")
        if C_t <= 1:
            raise NotClassifiableError("Classification failed. There " + \
                "should be at least two cell types to classify the data into.")
        if C_s <= 1:
            raise NotClassifiableError("Classification failed. There " + \
                "should be at least two cell states to classify the data into.")
        return N, G_t, G_s, C_t, C_s


    def _get_classifiable_genes(self, df_gex: pd.DataFrame) -> \
            Tuple[pd.DataFrame, pd.DataFrame]:
        """Return the classifiable data which contains a subset of genes from
            the marker and the input data.

        :raises NotClassifiableError: raised when there is no overlap between the
            inputed type or state gene and the marker type or state gene

        :return: classifiable cell type data
            and cell state data
        :rtype: Tuple[pd.Dataframe, pd.Dataframe]
        """
        ## This should also be done to cell_states
        try:
            CT_np = df_gex[self._mtype_genes].to_numpy()
        except(KeyError):
            raise NotClassifiableError("Classification failed. There's no " + \
                "overlap between marked genes and expression genes to " + \
                "classify among cell types.")
        try:
            CS_np = df_gex[self._mstate_genes].to_numpy()
        except(KeyError):
            raise NotClassifiableError("Classification failed. There's no " + 
                "overlap between marked genes and expression genes to " + 
                "classify among cell types.")
        if CT_np.shape[1] < len(self._mtype_genes):
            warnings.warn("Classified type genes are less than marked genes.")
        if CS_np.shape[1] < len(self._mstate_genes):
            warnings.warn("Classified state genes are less than marked genes.")
<<<<<<< HEAD
        if CT_np.shape[1] + CS_np.shape[1] < len(self.expression_genes):
            msg = "Classified type and state genes are less than the expression" + \
                "genes in the input data."
            warnings.warn(msg)
        
        return CT_np, CS_np

    def _construct_marker_mat(self) -> np.array:
        """ Constructs a matrix representing the marker information.
=======
        if CT_np.shape[1] + CS_np.shape[1] < len(self._expression_genes):
            warnings.warn("Classified type and state genes are less than the expression genes in the input data.")
        
        return CT_np, CS_np

    def _construct_type_mat(self) -> np.array:
        """[summary]
>>>>>>> 4e142204

        :return: constructed matriz
        :rtype: np.array
        """
        marker_mat = np.zeros(shape = (self._G_t,self._C_t+1))
        for g in range(self._G_t):
            for ct in range(self._C_t):
                gene = self._mtype_genes[g]
                cell_type = self._cell_types[ct]
                if gene in self._type_dict[cell_type]:
                    marker_mat[g,ct] = 1

        return marker_mat

    def _construct_state_mat(self) -> np.array:
        """[summary]

<<<<<<< HEAD
        :param Y: [description]
        :type Y: torch.Tensor
        :param X: [description]
        :type X: torch.Tensor
        :param design: [description]
        :type design: torch.Tensor

        :return: [description]
        :rtype: torch.Tensor
        """
        Y_spread = Y.reshape(-1, self.G, 1).repeat(1, 1, self.C+1)

        delta_tilde = torch.exp(self.variables["log_delta"]) # + np.log(0.5)
        mean =  delta_tilde * self.data["rho"] 
        mean2 = torch.matmul(design, self.variables['mu'].T) ## N x P * P x G
        mean2 = mean2.reshape(-1, self.G, 1).repeat(1, 1, self.C+1)
        mean = mean + mean2

        if self.include_beta:
            with torch.no_grad():
                min_delta = torch.min(delta_tilde, 1).values.reshape((self.G,1))
            mean = mean + min_delta * torch.tanh(self.variables["beta"]) * (1 - self.data["rho"]) 

        dist = Normal(torch.exp(mean), torch.exp(self.variables["log_sigma"]).reshape(-1, 1))
        # dist = StudentT(torch.tensor(1.), torch.exp(mean), torch.exp(self.variables["log_sigma"]).reshape(-1, 1))

        log_p_y = dist.log_prob(Y_spread)
        log_p_y_on_c = log_p_y.sum(1)
        gamma = self.recog.forward(X)
        elbo = ( gamma * (log_p_y_on_c + self.data["log_alpha"] - torch.log(gamma)) ).sum()
        
        return -elbo
=======
        Returns:
            [type] -- [description]
        """
        marker_mat = np.zeros(shape = (self._G_s,self._C_s+1))
        for g in range(self._G_s):
            for cs in range(self._C_s):
                gene = self._mstate_genes[g]
                cell_state = self._cell_states[cs]
                if gene in self._state_dict[cell_state]:
                    marker_mat[g,cs] = 1

        return marker_mat

    ##Todo: _construct_state_mat
>>>>>>> 4e142204

    def __init__(self, 
                df_gex: pd.DataFrame, marker_dict: Dict,
                design = None,
                random_seed = 1234,
                include_beta = True) -> None:
        """Initializes an Astir object

        :param df_gex: the input gene expression dataframe
        :type df_gex: pd.DataFrame
        :param marker_dict: the gene marker dictionary
        :type marker_dict: Dict

        :param design: [description], defaults to None
        :type design: [type], optional
        :param random_seed: [description], defaults to 1234
        :type random_seed: int, optional
        :param include_beta: [description], defaults to True
        :type include_beta: bool, optional

        :raises NotClassifiableError: raised when randon seed is not an integer
        """
        #Todo: fix problem with random seed
        if not isinstance(random_seed, int):
            raise NotClassifiableError(\
                "Random seed is expected to be an integer.")
        torch.manual_seed(random_seed)

        self._type_assignments = None
        self._state_assignments = None

        self._type_dict, self._state_dict = self._sanitize_dict(marker_dict)

        self._cell_types = list(self._type_dict.keys())
        self._cell_states = list(self._state_dict.keys())
    
        self._mtype_genes = list(set([l for s in self._type_dict.values() \
            for l in s]))
        self._mstate_genes = list(set([l for s in self._state_dict.values() \
            for l in s]))

        N, self._G_t, self._G_s, self._C_t, self._C_s = self._sanitize_gex(df_gex)

        # Read input data
        self._core_names = list(df_gex.index)
        self._expression_genes = list(df_gex.columns)

        type_mat = self._construct_type_mat()
        state_mat = self._construct_state_mat()
        self._CT_np, self._CS_np = self._get_classifiable_genes(df_gex)

        self._type_ast = CellTypeModel(self._CT_np, self._type_dict, \
            N, self._G_t, self._C_t, type_mat, include_beta, design)
        # self._state_ast = CellStateModel(self._CS_np, self._state_dict)

<<<<<<< HEAD
        if design is not None:
            if isinstance(design, pd.DataFrame):
                design = design.to_numpy()

        self.dset = IMCDataSet(self.CT_np, design)

        self.recog = RecognitionNet(self.C, self.G)

        self._param_init()

    def fit(self, epochs = 100, learning_rate = 1e-2, 
        batch_size = 1024) -> None:
        """Fit the model.

        :param epochs: [description], defaults to 100
        :type epochs: int, optional
        :param learning_rate: [description], defaults to 1e-2
        :type learning_rate: [type], optional
        :param batch_size: [description], defaults to 1024
        :type batch_size: int, optional
        """
        ## Make dataloader
        dataloader = DataLoader(self.dset, batch_size=min(batch_size, self.N),\
            shuffle=True)
        
        ## Run training loop
        losses = np.empty(epochs)

        ## Construct optimizer
        opt_params = list(self.variables.values()) + \
            list(self.recog.parameters())

        if self.include_beta:
            opt_params = opt_params + [self.variables["beta"]]
        optimizer = torch.optim.Adam(opt_params, lr=learning_rate)

        for ep in range(epochs):
            L = None
            for batch in dataloader:
                Y,X,design = batch
                optimizer.zero_grad()
                L = self._forward(Y, X, design)
                L.backward()
                optimizer.step()
            l = L.detach().numpy()
            losses[ep] = l
            print(l)

        ## Save output
        g = self.recog.forward(self.dset.X).detach().numpy()
        self.assignments = pd.DataFrame(g)
        self.assignments.columns = self.cell_types + ['Other']
        self.assignments.index = self.core_names
        self.losses = losses
        print("Done!")

    def get_assignments(self) -> pd.DataFrame:
        """ Getter for assignments.
=======
    def fit_type(self, epochs = 100, learning_rate = 1e-2, 
        batch_size = 1024) -> None:
            g = self._type_ast.fit(epochs, learning_rate, batch_size)
            self._type_assignments = pd.DataFrame(g)
            self._type_assignments.columns = self._cell_types + ['Other']
            self._type_assignments.index = self._core_names
    
    # def fit_state(self, epochs = 100, learning_rate = 1e-2, 
    #     batch_size = 1024) -> None:
    #         self._state_ast.fit(epochs, learning_rate, batch_size)

    def get_celltypes(self) -> pd.DataFrame:
        """[summary]
>>>>>>> 4e142204

        :return: self.assignments
        :rtype: pd.DataFrame
        """
        return self._type_assignments

    # def get_cellstates(self) -> pd.DataFrame:
    #     """[summary]

    #     Returns:
    #         [type] -- [description]
    #     """
    #     return self._state_ast.get_assignments()
    
<<<<<<< HEAD
    def get_losses(self) -> float:
        """ Getter for losses
=======
    def get_type_losses(self) -> float:
        """[summary]
>>>>>>> 4e142204

        :return: self.losses
        :rtype: float
        """
        return self._type_ast.get_losses()

    # def get_state_losses(self) -> float:
    #     """[summary]

<<<<<<< HEAD
    def to_csv(self, output_csv: str) -> None:
        """ Output the assignment as a csv file.
=======
    #     Returns:
    #         [type] -- [description]
    #     """
    #     return self._state_ast.get_losses()

    def type_to_csv(self, output_csv: str) -> None:
        """[summary]
>>>>>>> 4e142204

        :param output_csv: name for the output .csv file
        :type output_csv: str
        """
        self._type_assignments.to_csv(output_csv)

    # def state_to_csv(self, output_csv: str) -> None:
    #     """[summary]

    #     Arguments:
    #         output_csv {[type]} -- [description]
    #     """
    #     self._state_ast.to_csv(output_csv)
    
    def __str__(self) -> str:
<<<<<<< HEAD
        """ String representation for Astir.

        :return: summary for Astir object
        :rtype: str
        """
        return "Astir object with " + str(self.CT_np.shape[1]) + \
            " columns of cell types, " + str(self.CS_np.shape[1]) + \
=======
        return "Astir object with " + str(self._CT_np.shape[1]) + \
            " columns of cell types, " + str(self._CS_np.shape[1]) + \
>>>>>>> 4e142204
            " columns of cell states and " + \
            str(self._CT_np.shape[0]) + " rows."


## NotClassifiableError: an error to be raised when the dataset fails 
# to be analysed.
class NotClassifiableError(RuntimeError):
    """ Raised when the input data is not classifiable.
    """
    pass
<<<<<<< HEAD


## Dataset class: for loading IMC datasets
class IMCDataSet(Dataset):
    """[summary]
    """
    def __init__(self, Y_np: np.array, design: np.array) -> None:
        """[summary]

        :param Dataset: [description]
        :type Dataset: [type]
        :param Y_np: [description]
        :type Y_np: np.array
        :param design: [description]
        :type design: np.array
        """
        self.Y = torch.from_numpy(Y_np)
        X = StandardScaler().fit_transform(Y_np)
        self.X = torch.from_numpy(X)
        self.design = self._fix_design(design)
    
    def __len__(self) -> int:
        """[summary]

        :return: [description]
        :rtype: int
        """
        return self.Y.shape[0]
    
    def __getitem__(self, idx):
        """[summary]

        :param idx: [description]
        :type idx: [type]
        :return: [description]
        :rtype: [type]
        """
        return self.Y[idx,:], self.X[idx,:], self.design[idx,:]
    
    def _fix_design(self, design: np.array) -> torch.tensor:
        """[summary]

        :param design: [description]
        :type design: np.array
        :raises NotClassifiableError: [description]
        :return: [description]
        :rtype: torch.tensor
        """
        d = None
        if design is None:
            d = torch.ones((self.Y.shape[0],1)).double()
        else:
            d = torch.from_numpy(design).double()


        if d.shape[0] != self.Y.shape[0]:
            raise NotClassifiableError("Number of rows of design matrix " + \
                "must equal number of rows of expression data")
            
        return d

## Recognition network
class RecognitionNet(nn.Module):
    """[summary]
    """
    def __init__(self, C: int, G: int, h=6) -> None:
        """[summary]

        :param nn: [description]
        :type nn: [type]
        :param C: [description]
        :type C: int
        :param G: [description]
        :type G: int
        :param h: [description], defaults to 6
        :type h: int, optional
        """
        super(RecognitionNet, self).__init__()
        self.hidden_1 = nn.Linear(G, h).double()
        self.hidden_2 = nn.Linear(h, C+1).double()

    def forward(self, x):
        """[summary]

        :param x: [description]
        :type x: [type]
        :return: [description]
        :rtype: [type]
        """
        x = self.hidden_1(x)
        x = F.relu(x)
        x = self.hidden_2(x)
        x = F.softmax(x, dim=1)
        return x
=======
>>>>>>> 4e142204
<|MERGE_RESOLUTION|>--- conflicted
+++ resolved
@@ -45,39 +45,6 @@
     :param variables: parameters that is to be optimized
     :param include_beta: [summery]
     """
-<<<<<<< HEAD
-    def _param_init(self) -> None:
-        """Initialize parameters and design matrices.
-        """
-        self.initializations = {
-            "mu": np.log(self.CT_np.mean(0)).reshape((-1,1)),
-            "log_sigma": np.log(self.CT_np.std(0))
-        }
-
-        # Add additional columns of mu for anything in the design matrix
-        P = self.dset.design.shape[1]
-        self.initializations['mu'] = np.column_stack( \
-            [self.initializations['mu'], np.zeros((self.G, P-1))])
-
-        ## prior on z
-        self.variables = {
-            "log_sigma": Variable(torch.from_numpy(
-                self.initializations["log_sigma"].copy()), requires_grad = True),
-            "mu": Variable(torch.from_numpy(self.initializations["mu"].copy()), requires_grad = True),
-            "log_delta": Variable(0 * torch.ones((self.G,self.C+1)), requires_grad = True)
-        }
-
-        self.data = {
-            "log_alpha": torch.log(torch.ones(self.C+1) / (self.C+1)),
-            "delta": torch.exp(self.variables["log_delta"]),
-            "rho": torch.from_numpy(self.marker_mat)
-        }
-
-        if self.include_beta:
-            self.variables['beta'] = Variable(torch.zeros(self.G, self.C+1), requires_grad=True)
-    
-=======
->>>>>>> 4e142204
 
     def _sanitize_dict(self, marker_dict: Dict[str, dict]) -> Tuple[dict, dict]:
         """Sanitizes the marker dictionary.
@@ -127,16 +94,10 @@
         :rtype: Tuple[int, int, int]
         """
         N = df_gex.shape[0]
-<<<<<<< HEAD
-        G = len(self.mtype_genes)
-        ## Todo: distinguish between cell state and type
-        C = len(self.cell_types)
-=======
         G_t = len(self._mtype_genes)
         G_s = len(self._mstate_genes)
         C_t = len(self._cell_types)
         C_s = len(self._cell_states)
->>>>>>> 4e142204
         if N <= 0:
             raise NotClassifiableError("Classification failed. There " + \
                 "should be at least one row of data to be classified.")
@@ -178,17 +139,6 @@
             warnings.warn("Classified type genes are less than marked genes.")
         if CS_np.shape[1] < len(self._mstate_genes):
             warnings.warn("Classified state genes are less than marked genes.")
-<<<<<<< HEAD
-        if CT_np.shape[1] + CS_np.shape[1] < len(self.expression_genes):
-            msg = "Classified type and state genes are less than the expression" + \
-                "genes in the input data."
-            warnings.warn(msg)
-        
-        return CT_np, CS_np
-
-    def _construct_marker_mat(self) -> np.array:
-        """ Constructs a matrix representing the marker information.
-=======
         if CT_np.shape[1] + CS_np.shape[1] < len(self._expression_genes):
             warnings.warn("Classified type and state genes are less than the expression genes in the input data.")
         
@@ -196,7 +146,6 @@
 
     def _construct_type_mat(self) -> np.array:
         """[summary]
->>>>>>> 4e142204
 
         :return: constructed matriz
         :rtype: np.array
@@ -214,40 +163,6 @@
     def _construct_state_mat(self) -> np.array:
         """[summary]
 
-<<<<<<< HEAD
-        :param Y: [description]
-        :type Y: torch.Tensor
-        :param X: [description]
-        :type X: torch.Tensor
-        :param design: [description]
-        :type design: torch.Tensor
-
-        :return: [description]
-        :rtype: torch.Tensor
-        """
-        Y_spread = Y.reshape(-1, self.G, 1).repeat(1, 1, self.C+1)
-
-        delta_tilde = torch.exp(self.variables["log_delta"]) # + np.log(0.5)
-        mean =  delta_tilde * self.data["rho"] 
-        mean2 = torch.matmul(design, self.variables['mu'].T) ## N x P * P x G
-        mean2 = mean2.reshape(-1, self.G, 1).repeat(1, 1, self.C+1)
-        mean = mean + mean2
-
-        if self.include_beta:
-            with torch.no_grad():
-                min_delta = torch.min(delta_tilde, 1).values.reshape((self.G,1))
-            mean = mean + min_delta * torch.tanh(self.variables["beta"]) * (1 - self.data["rho"]) 
-
-        dist = Normal(torch.exp(mean), torch.exp(self.variables["log_sigma"]).reshape(-1, 1))
-        # dist = StudentT(torch.tensor(1.), torch.exp(mean), torch.exp(self.variables["log_sigma"]).reshape(-1, 1))
-
-        log_p_y = dist.log_prob(Y_spread)
-        log_p_y_on_c = log_p_y.sum(1)
-        gamma = self.recog.forward(X)
-        elbo = ( gamma * (log_p_y_on_c + self.data["log_alpha"] - torch.log(gamma)) ).sum()
-        
-        return -elbo
-=======
         Returns:
             [type] -- [description]
         """
@@ -262,7 +177,6 @@
         return marker_mat
 
     ##Todo: _construct_state_mat
->>>>>>> 4e142204
 
     def __init__(self, 
                 df_gex: pd.DataFrame, marker_dict: Dict,
@@ -318,66 +232,6 @@
             N, self._G_t, self._C_t, type_mat, include_beta, design)
         # self._state_ast = CellStateModel(self._CS_np, self._state_dict)
 
-<<<<<<< HEAD
-        if design is not None:
-            if isinstance(design, pd.DataFrame):
-                design = design.to_numpy()
-
-        self.dset = IMCDataSet(self.CT_np, design)
-
-        self.recog = RecognitionNet(self.C, self.G)
-
-        self._param_init()
-
-    def fit(self, epochs = 100, learning_rate = 1e-2, 
-        batch_size = 1024) -> None:
-        """Fit the model.
-
-        :param epochs: [description], defaults to 100
-        :type epochs: int, optional
-        :param learning_rate: [description], defaults to 1e-2
-        :type learning_rate: [type], optional
-        :param batch_size: [description], defaults to 1024
-        :type batch_size: int, optional
-        """
-        ## Make dataloader
-        dataloader = DataLoader(self.dset, batch_size=min(batch_size, self.N),\
-            shuffle=True)
-        
-        ## Run training loop
-        losses = np.empty(epochs)
-
-        ## Construct optimizer
-        opt_params = list(self.variables.values()) + \
-            list(self.recog.parameters())
-
-        if self.include_beta:
-            opt_params = opt_params + [self.variables["beta"]]
-        optimizer = torch.optim.Adam(opt_params, lr=learning_rate)
-
-        for ep in range(epochs):
-            L = None
-            for batch in dataloader:
-                Y,X,design = batch
-                optimizer.zero_grad()
-                L = self._forward(Y, X, design)
-                L.backward()
-                optimizer.step()
-            l = L.detach().numpy()
-            losses[ep] = l
-            print(l)
-
-        ## Save output
-        g = self.recog.forward(self.dset.X).detach().numpy()
-        self.assignments = pd.DataFrame(g)
-        self.assignments.columns = self.cell_types + ['Other']
-        self.assignments.index = self.core_names
-        self.losses = losses
-        print("Done!")
-
-    def get_assignments(self) -> pd.DataFrame:
-        """ Getter for assignments.
-=======
     def fit_type(self, epochs = 100, learning_rate = 1e-2, 
         batch_size = 1024) -> None:
             g = self._type_ast.fit(epochs, learning_rate, batch_size)
@@ -391,7 +245,6 @@
 
     def get_celltypes(self) -> pd.DataFrame:
         """[summary]
->>>>>>> 4e142204
 
         :return: self.assignments
         :rtype: pd.DataFrame
@@ -406,13 +259,8 @@
     #     """
     #     return self._state_ast.get_assignments()
     
-<<<<<<< HEAD
-    def get_losses(self) -> float:
-        """ Getter for losses
-=======
     def get_type_losses(self) -> float:
         """[summary]
->>>>>>> 4e142204
 
         :return: self.losses
         :rtype: float
@@ -422,10 +270,6 @@
     # def get_state_losses(self) -> float:
     #     """[summary]
 
-<<<<<<< HEAD
-    def to_csv(self, output_csv: str) -> None:
-        """ Output the assignment as a csv file.
-=======
     #     Returns:
     #         [type] -- [description]
     #     """
@@ -433,7 +277,6 @@
 
     def type_to_csv(self, output_csv: str) -> None:
         """[summary]
->>>>>>> 4e142204
 
         :param output_csv: name for the output .csv file
         :type output_csv: str
@@ -449,18 +292,8 @@
     #     self._state_ast.to_csv(output_csv)
     
     def __str__(self) -> str:
-<<<<<<< HEAD
-        """ String representation for Astir.
-
-        :return: summary for Astir object
-        :rtype: str
-        """
-        return "Astir object with " + str(self.CT_np.shape[1]) + \
-            " columns of cell types, " + str(self.CS_np.shape[1]) + \
-=======
         return "Astir object with " + str(self._CT_np.shape[1]) + \
             " columns of cell types, " + str(self._CS_np.shape[1]) + \
->>>>>>> 4e142204
             " columns of cell states and " + \
             str(self._CT_np.shape[0]) + " rows."
 
@@ -471,100 +304,3 @@
     """ Raised when the input data is not classifiable.
     """
     pass
-<<<<<<< HEAD
-
-
-## Dataset class: for loading IMC datasets
-class IMCDataSet(Dataset):
-    """[summary]
-    """
-    def __init__(self, Y_np: np.array, design: np.array) -> None:
-        """[summary]
-
-        :param Dataset: [description]
-        :type Dataset: [type]
-        :param Y_np: [description]
-        :type Y_np: np.array
-        :param design: [description]
-        :type design: np.array
-        """
-        self.Y = torch.from_numpy(Y_np)
-        X = StandardScaler().fit_transform(Y_np)
-        self.X = torch.from_numpy(X)
-        self.design = self._fix_design(design)
-    
-    def __len__(self) -> int:
-        """[summary]
-
-        :return: [description]
-        :rtype: int
-        """
-        return self.Y.shape[0]
-    
-    def __getitem__(self, idx):
-        """[summary]
-
-        :param idx: [description]
-        :type idx: [type]
-        :return: [description]
-        :rtype: [type]
-        """
-        return self.Y[idx,:], self.X[idx,:], self.design[idx,:]
-    
-    def _fix_design(self, design: np.array) -> torch.tensor:
-        """[summary]
-
-        :param design: [description]
-        :type design: np.array
-        :raises NotClassifiableError: [description]
-        :return: [description]
-        :rtype: torch.tensor
-        """
-        d = None
-        if design is None:
-            d = torch.ones((self.Y.shape[0],1)).double()
-        else:
-            d = torch.from_numpy(design).double()
-
-
-        if d.shape[0] != self.Y.shape[0]:
-            raise NotClassifiableError("Number of rows of design matrix " + \
-                "must equal number of rows of expression data")
-            
-        return d
-
-## Recognition network
-class RecognitionNet(nn.Module):
-    """[summary]
-    """
-    def __init__(self, C: int, G: int, h=6) -> None:
-        """[summary]
-
-        :param nn: [description]
-        :type nn: [type]
-        :param C: [description]
-        :type C: int
-        :param G: [description]
-        :type G: int
-        :param h: [description], defaults to 6
-        :type h: int, optional
-        """
-        super(RecognitionNet, self).__init__()
-        self.hidden_1 = nn.Linear(G, h).double()
-        self.hidden_2 = nn.Linear(h, C+1).double()
-
-    def forward(self, x):
-        """[summary]
-
-        :param x: [description]
-        :type x: [type]
-        :return: [description]
-        :rtype: [type]
-        """
-        x = self.hidden_1(x)
-        x = F.relu(x)
-        x = self.hidden_2(x)
-        x = F.softmax(x, dim=1)
-        return x
-=======
->>>>>>> 4e142204
