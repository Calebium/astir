--- conflicted
+++ resolved
@@ -242,14 +242,9 @@
         :param max_epochs: Maximum number of epochs to train
         :param learning_rate: ADAM optimizer learning rate
         :param batch_size: Minibatch size
-<<<<<<< HEAD
-        :param n_inits: Number of random initializations
-
-=======
         :param delta_loss: stops iteration once the loss rate reaches
             delta_loss, defaults to 0.001
         :param n_inits: Number of random initializations
->>>>>>> db821ca9
         """
         if max_epochs < 2:
             raise NotClassifiableError("max_eppchs should be at least 2")
