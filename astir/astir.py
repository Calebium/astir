--- conflicted
+++ resolved
@@ -17,6 +17,7 @@
 import matplotlib.pyplot as plt
 
 from sklearn.preprocessing import StandardScaler
+
 from astir.models.celltype import CellTypeModel
 from astir.models.cellstate import CellStateModel
 from astir.models.imcdataset import IMCDataSet
@@ -217,7 +218,6 @@
             for l in s]))
         self._mstate_genes = list(set([l for s in self._state_dict.values() \
             for l in s]))
-        # self._mstate_genes = sorted(self._mstate_genes)
 
         self._N, self._G_t, self._G_s, self._C_t, self._C_s = \
             self._sanitize_gex(df_gex)
@@ -232,16 +232,6 @@
 
         # self._type_ast = CellTypeModel(self._CT_np, self._type_dict, \
         #     self._N, self._G_t, self._C_t, type_mat, include_beta, design)
-<<<<<<< HEAD
-        # self._state_ast = \
-        #     CellStateModel(Y_np=self._CS_np, state_dict=self._state_dict,
-        #                    N=self._N, G=self._G_s, C=self._C_s,
-        #                    state_mat=self._state_mat, design=None,
-        #                    include_beta=True, alpha_random=True,
-        #                    random_seed=random_seed)
-
-=======
->>>>>>> 0ce5aeb5
         self._state_ast = None
 
     def fit_type(self, max_epochs = 100, learning_rate = 1e-2,
@@ -351,18 +341,11 @@
         return self._type_ast.get_losses()
 
     def get_state_losses(self) -> float:
-<<<<<<< HEAD
         """ Getter for losses
 
         :return: a numpy array of losses for each training iteration the
         model runs
         :rtype: np.array
-=======
-        """[summary]
-
-        Returns:
-            [type] -- [description]
->>>>>>> 0ce5aeb5
         """
         return self._state_ast.get_losses()
 
@@ -394,4 +377,4 @@
 class NotClassifiableError(RuntimeError):
     """ Raised when the input data is not classifiable.
     """
-    pass+    pass
