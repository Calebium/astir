--- conflicted
+++ resolved
@@ -23,19 +23,11 @@
 
     def __init__(
         self,
-<<<<<<< HEAD
         expr_input: Union[pd.DataFrame, Tuple[np.array, List[str], List[str]]],
-=======
-        expr_input: Union[pd.DataFrame, tuple],
->>>>>>> aa2288db
         marker_dict: Dict[str, str],
         include_other_column: bool,
-<<<<<<< HEAD
-        dtype=torch.float64,
+        dtype: torch.dtype=torch.float64,
         design: Union[np.array, pd.DataFrame]=None
-=======
-        dtype: torch.dtype = torch.float64,
->>>>>>> aa2288db
     ) -> None:
         self._dtype = dtype
         self._marker_dict = marker_dict
