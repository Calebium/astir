"""
State Recognition Neural Network Model
"""

import torch
import torch.nn.functional as F
import torch.nn as nn
import math

from typing import Tuple


# The recognition net
class StateRecognitionNet(nn.Module):
    """ State Recognition Neural Network to get mean of z and standard
<<<<<<< HEAD
    deviation of z

    The neural network architecture looks like this:
        G -> const * C -> const * C -> G (for mu)
                                    -> G (for std)

    With batch normal layers after each activation output layers and dropout
        activation units
=======
    deviation of z. The neural network architecture looks like this: G ->
    const * C -> const * C -> G (for mu) or -> G (for std). With batch
    normal layers after each activation output layers and dropout
    activation units
>>>>>>> 24ad9c93

    :param C: number of classes
    :param G: number of proteins
    :param const: the size of the hidden layers are const times proportional
        to C
    :param dropout_rate: the dropout rate
    :param batch_norm: apply batch normal layers if True
    """

<<<<<<< HEAD
    def __init__(
        self,
        C: int,
        G: int,
        const: int = 2,
        dropout_rate: float = 0,
        batch_norm: bool = False,
    ) -> None:
=======
    def __init__(self, C: int, G: int, const: int=2,
                 dropout_rate: float=0, batch_norm: bool=False) -> None:
>>>>>>> 24ad9c93
        super(StateRecognitionNet, self).__init__()
        self.batch_norm = batch_norm

        hidden_layer_size = math.ceil(const * C)
        # First hidden layer
        self.linear1 = nn.Linear(G, hidden_layer_size).float()
        self.dropout1 = nn.Dropout(dropout_rate)

        # Second hidden layer
        self.linear2 = nn.Linear(hidden_layer_size, hidden_layer_size).float()
        self.dropout2 = nn.Dropout(dropout_rate)

        # Output layer for mu
        self.linear3_mu = nn.Linear(hidden_layer_size, C).float()
        self.dropout_mu = nn.Dropout(dropout_rate)

        # Output layer for std
        self.linear3_std = nn.Linear(hidden_layer_size, C).float()
        self.dropout_std = nn.Dropout(dropout_rate)

        # Batch normal layers
        if self.batch_norm:
            self.bn1 = nn.BatchNorm1d(num_features=hidden_layer_size).float()
            self.bn2 = nn.BatchNorm1d(num_features=hidden_layer_size).float()
            self.bn_out_mu = nn.BatchNorm1d(num_features=C).float()
            self.bn_out_std = nn.BatchNorm1d(num_features=C).float()

    def forward(self, x: torch.Tensor) -> Tuple[torch.Tensor, torch.Tensor]:
        """ One forward pass of the StateRecognitionNet
        """
        # Input --linear1--> Hidden1
        x = self.linear1(x)
        if self.batch_norm:
            x = self.bn1(x)
        x = F.relu(x)
        # x = self.dropout1(x)

        # Hidden1 --linear2--> Hidden2
        x = self.linear2(x)
        if self.batch_norm:
            x = self.bn2(x)
        x = F.relu(x)
        # x = self.dropout2(x)

        # Hidden2 --linear3_mu--> mu
        mu_z = self.linear3_mu(x)
        if self.batch_norm:
            mu_z = self.bn_out_mu(mu_z)
        # mu_z = self.dropout_mu(mu_z)

        # Hidden2 --linear3_std--> std
        std_z = self.linear3_std(x)
        if self.batch_norm:
            std_z = self.bn_out_std(std_z)
        # std_z = self.dropout_std(std_z)

        return mu_z, std_z<|MERGE_RESOLUTION|>--- conflicted
+++ resolved
@@ -13,21 +13,10 @@
 # The recognition net
 class StateRecognitionNet(nn.Module):
     """ State Recognition Neural Network to get mean of z and standard
-<<<<<<< HEAD
-    deviation of z
-
-    The neural network architecture looks like this:
-        G -> const * C -> const * C -> G (for mu)
-                                    -> G (for std)
-
-    With batch normal layers after each activation output layers and dropout
-        activation units
-=======
     deviation of z. The neural network architecture looks like this: G ->
     const * C -> const * C -> G (for mu) or -> G (for std). With batch
     normal layers after each activation output layers and dropout
     activation units
->>>>>>> 24ad9c93
 
     :param C: number of classes
     :param G: number of proteins
@@ -37,19 +26,8 @@
     :param batch_norm: apply batch normal layers if True
     """
 
-<<<<<<< HEAD
-    def __init__(
-        self,
-        C: int,
-        G: int,
-        const: int = 2,
-        dropout_rate: float = 0,
-        batch_norm: bool = False,
-    ) -> None:
-=======
     def __init__(self, C: int, G: int, const: int=2,
                  dropout_rate: float=0, batch_norm: bool=False) -> None:
->>>>>>> 24ad9c93
         super(StateRecognitionNet, self).__init__()
         self.batch_norm = batch_norm
 
