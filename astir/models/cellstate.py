"""
Cell State Model
"""

import re
from typing import Tuple, List, Dict
import warnings

import torch
from torch.autograd import Variable
from torch.distributions import Normal, StudentT
import torch.nn.functional as F
import torch.nn as nn
from torch.utils.data import Dataset, DataLoader

import pandas as pd
import numpy as np
import random

from sklearn.preprocessing import StandardScaler
from sklearn.decomposition import PCA


class CellStateModel:
    """Cell state model

    :param df_gex: the input gene expression dataframe
    :param marker_dict: the gene marker dictionary
    :param random_seed: seed number to reproduce results, defaults to 1234
    :param include_beta: model parameter that measures with arbitrary unit,
        by how much protein g contributes to pathway p
    :param alpha_random: adds Gaussian noise to alpha initialization if True
    otherwise alpha is initialized to zeros
    """
    def __init__(self, Y_np, state_dict, N, G, C,
                 state_mat, design=None,
                 include_beta=True, alpha_random=True,
                 random_seed=42):

        if not isinstance(random_seed, int):
            raise NotClassifiableError(\
                "Random seed is expected to be an integer.")
        # Setting random seeds
        torch.manual_seed(random_seed)
        torch.cuda.manual_seed(random_seed)
        torch.cuda.manual_seed_all(random_seed)
        np.random.seed(random_seed)
        random.seed(random_seed)
        torch.manual_seed(random_seed)

        torch.backends.cudnn.benchmark = False
        torch.backends.cudnn.deterministic = True

        self.device = torch.device('cuda' if torch.cuda.is_available() else
                                   'cpu')

        self.state_dict = state_dict

        self.N, self.G, self.C = N, G, C

        self.include_beta = include_beta
        self.alpha_random = alpha_random

        self.state_mat = state_mat
        self.Y_np = Y_np
        # Rescale data so that the model is not gene specific
        self.Y_np = self.Y_np / (self.Y_np.std(0))

        self.optimizer = None

        # if design is not None:
        #     if isinstance(design, pd.DataFrame):
        #         design = design.to_numpy()
        #
        # self.dset = IMCDataSet(self.CT_np, design)
        #
        # self.recog = RecognitionNet(self.C, self.G)
        #
        self._param_init()



    def _param_init(self) -> None:
        """ Initialize sets of parameters
        """
        self.initializations = {
            "log_sigma": np.log(self.Y_np.std()).reshape(1),
            "mu": self.Y_np.mean(0).reshape(1, -1)
        }
        # Implement Gaussian noise to alpha?
        if self.alpha_random:
            self.initializations["z"] = np.zeros((self.N, self.C)) + \
                                            np.random.normal(loc=0, scale=0.5)
        else:
            self.initializations["z"] = np.zeros((self.N, self.C))

        # Include beta or not
        if self.include_beta:
            self.initializations["log_w"] = np.log(
                np.random.uniform(low=0, high=1.5, size=(self.C, self.G)))

        self.variables = {n: Variable(torch.from_numpy(i.copy()),
                          requires_grad=True)
                          for (n, i) in self.initializations.items()}

        # for param_name, param in self.initializations.items():
        #     self.variables[param_name] = Variable(
        #         torch.from_numpy(self.initializations[param_name].copy()),
        #         requires_grad=True
        #     )

        self.data = {
            "rho": torch.from_numpy(self.state_mat.T).double().to(self.device),
            "Y": torch.from_numpy(self.Y_np).to(self.device)
        }

    def _forward(self):
        """ One forward pass
        """
        log_sigma = self.variables["log_sigma"]
        mu = self.variables["mu"]
        alpha = self.variables["z"]
        log_beta = self.variables["log_w"]

        rho = self.data["rho"]
        Y = self.data["Y"]

        rho_beta = torch.mul(rho, torch.exp(log_beta))
        mean = mu + torch.matmul(alpha, rho_beta)

        dist = Normal(mean, torch.exp(log_sigma).reshape(1, -1))

        log_p_y = dist.log_prob(Y)
        prior_alpha = Normal(torch.zeros(1),
                             0.5 * torch.ones(1)).log_prob(alpha)
        prior_sigma = Normal(torch.zeros(1),
                             0.5 * torch.ones(1)).log_prob(log_sigma)

        loss = log_p_y.sum() + prior_alpha.sum() + prior_sigma.sum()
        return -loss

<<<<<<< HEAD
=======
    def __init__(self, Y_np, state_dict, N, G, C, state_mat,
                 include_beta=True, alpha_random=True,
                 random_seed=42):
        """ Initialize a Cell State Model

        :param df_gex: the input gene expression dataframe
        :type df_gex: pd.DataFrame
        :param marker_dict: the gene marker dictionary
        :type marker_dict: Dict
        :param random_seed: seed number to reproduce results, defaults to 1234
        :type random_seed: int, optional
        :param include_beta: model parameter that measures with arbitrary unit,
         by how much protein g contributes to pathway p
        :type include_beta: bool, optional
        :param alpha_random: adds Gaussian noise to alpha initialization if True
        otherwise alpha is initialized to zeros
        :type alpha_random: bool, optional, defaults to True
        """
        if not isinstance(random_seed, int):
            raise NotClassifiableError(\
                "Random seed is expected to be an integer.")
        # Setting random seeds
        torch.manual_seed(random_seed)
        torch.cuda.manual_seed(random_seed)
        torch.cuda.manual_seed_all(random_seed)
        np.random.seed(random_seed)
        random.seed(random_seed)
        torch.manual_seed(random_seed)

        torch.backends.cudnn.benchmark = False
        torch.backends.cudnn.deterministic = True

        self.device = torch.device('cuda' if torch.cuda.is_available() else
                                   'cpu')

        self.state_dict = state_dict

        self.N, self.G, self.C = N, G, C

        self.include_beta = include_beta
        self.alpha_random = alpha_random

        self.state_mat = state_mat
        self.Y_np = Y_np
        # Rescale data so that the model is not gene specific
        self.Y_np = self.Y_np / (self.Y_np.std(0))

        self.optimizer = None
        self.losses = None

        # Convergence flag
        self._is_converged = False

        self._param_init()
>>>>>>> 609a4439

    def fit(self, n_epochs, lr=1e-2, delta_loss=1e-3,
            delta_loss_batch=10) -> np.array:
        """ Train loops

        :param n_epochs: number of train loop iterations
        :type n_epochs: int, required
        :param lr: the learning rate, defaults to 0.01
        :type lr: float, optional
        :param delta_loss: stops iteration once the loss rate reaches
        delta_loss, defaults to 0.001
        :type delta_loss: float, optional
        :param delta_loss_batch: the batch size  to consider delta loss,
        defaults to 10
        :type delta_loss_batch: int, optional

        :return: np.array of shape (n_iter,) that contains the losses after
        each iteration where the last element of the numpy array is the loss
        after n_iter iterations
        :rtype: np.array
        """
        if delta_loss_batch >= n_epochs:
            warnings.warn("Delta loss batch size is greater than the number "
                          "of epochs")

        losses = np.empty(n_epochs)

        opt_params = list(self.variables.values())

        # Create an optimizer if there is no optimizer
        if self.optimizer is None:
            self.optimizer = torch.optim.Adam(opt_params, lr=lr)

        # Returns early if the model has already converged
        if self._is_converged:
            return losses[:0]

        prev_mean = None
        curr_mean = None
        curr_delta_loss = None
        delta_cond_met = False

        for ep in range(n_epochs):
            self.optimizer.zero_grad()

            # Forward pass & Compute loss
            loss = self._forward()

            # Backward pass
            loss.backward()

            # Update parameters
            self.optimizer.step()

            l = loss.detach().numpy()
            losses[ep] = l

            start_index = ep - delta_loss_batch + 1
            if start_index >= 0:
                end_index = start_index + delta_loss_batch
                curr_mean = np.mean(losses[start_index:end_index])
                if prev_mean is not None:
                    curr_delta_loss = (prev_mean - curr_mean) / prev_mean
                    delta_cond_met = 0 < curr_delta_loss < delta_loss
                prev_mean = curr_mean

            if delta_cond_met:
                losses = losses[0:ep+1]
                self._is_converged = True
                break

        if not delta_cond_met:
            warnings.warn("Reached max iter but not converged")

        if self.losses is None:
            self.losses = losses
        else:
            self.losses = np.append(self.losses, losses)

        return losses

    def get_losses(self) -> np.array:
        """ Getter for losses

        :return: a numpy array of losses for each training iteration the
        model runs
        :rtype: np.array
        """
        return self.losses

    def is_converged(self) -> bool:
        """ Returns True if the model converged

        :return: self._is_converged
        :rtype: bool
        """
        return self._is_converged

    def __str__(self) -> str:
        """ String representation for CellStateModel.

        :return: summary for CellStateModel object
        :rtype: str
        """
        return "CellStateModel object with " + str(self.Y_np.shape[1]) + \
            " columns of cell states, " + \
            str(self.Y_np.shape[0]) + " rows."


class NotClassifiableError(RuntimeError):
    """ Raised when the input data is not classifiable.
    """
    pass


class InvalidInputError(RuntimeError):
    pass<|MERGE_RESOLUTION|>--- conflicted
+++ resolved
@@ -67,6 +67,10 @@
         self.Y_np = self.Y_np / (self.Y_np.std(0))
 
         self.optimizer = None
+        self.losses = None
+
+        # Convergence flag
+        self._is_converged = False
 
         # if design is not None:
         #     if isinstance(design, pd.DataFrame):
@@ -139,63 +143,6 @@
         loss = log_p_y.sum() + prior_alpha.sum() + prior_sigma.sum()
         return -loss
 
-<<<<<<< HEAD
-=======
-    def __init__(self, Y_np, state_dict, N, G, C, state_mat,
-                 include_beta=True, alpha_random=True,
-                 random_seed=42):
-        """ Initialize a Cell State Model
-
-        :param df_gex: the input gene expression dataframe
-        :type df_gex: pd.DataFrame
-        :param marker_dict: the gene marker dictionary
-        :type marker_dict: Dict
-        :param random_seed: seed number to reproduce results, defaults to 1234
-        :type random_seed: int, optional
-        :param include_beta: model parameter that measures with arbitrary unit,
-         by how much protein g contributes to pathway p
-        :type include_beta: bool, optional
-        :param alpha_random: adds Gaussian noise to alpha initialization if True
-        otherwise alpha is initialized to zeros
-        :type alpha_random: bool, optional, defaults to True
-        """
-        if not isinstance(random_seed, int):
-            raise NotClassifiableError(\
-                "Random seed is expected to be an integer.")
-        # Setting random seeds
-        torch.manual_seed(random_seed)
-        torch.cuda.manual_seed(random_seed)
-        torch.cuda.manual_seed_all(random_seed)
-        np.random.seed(random_seed)
-        random.seed(random_seed)
-        torch.manual_seed(random_seed)
-
-        torch.backends.cudnn.benchmark = False
-        torch.backends.cudnn.deterministic = True
-
-        self.device = torch.device('cuda' if torch.cuda.is_available() else
-                                   'cpu')
-
-        self.state_dict = state_dict
-
-        self.N, self.G, self.C = N, G, C
-
-        self.include_beta = include_beta
-        self.alpha_random = alpha_random
-
-        self.state_mat = state_mat
-        self.Y_np = Y_np
-        # Rescale data so that the model is not gene specific
-        self.Y_np = self.Y_np / (self.Y_np.std(0))
-
-        self.optimizer = None
-        self.losses = None
-
-        # Convergence flag
-        self._is_converged = False
-
-        self._param_init()
->>>>>>> 609a4439
 
     def fit(self, n_epochs, lr=1e-2, delta_loss=1e-3,
             delta_loss_batch=10) -> np.array:
