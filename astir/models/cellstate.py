--- conflicted
+++ resolved
@@ -29,16 +29,11 @@
     """
 
     def __init__(
-<<<<<<< HEAD
-        self, dset: SCDataset, include_beta: bool = True, random_seed: int = 42,
-=======
         self,
         dset: SCDataset,
         include_beta: bool = True,
-        alpha_random: bool = True,
         random_seed: int = 42,
         dtype = torch.float64
->>>>>>> dc8c2ecb
     ) -> None:
         if not isinstance(random_seed, int):
             raise NotClassifiableError("Random seed is expected to be an integer.")
@@ -258,12 +253,7 @@
             _, x_in, _ = self._dset[:]  # should be the scaled one
         else:
             _, x_in, _ = new_dset[:]
-<<<<<<< HEAD
         final_mu_z, _, _ = self._forward(x_in)
-=======
-        
-        final_mu_z, _, _ = self._forward(x_in.to(self._device))
->>>>>>> dc8c2ecb
 
         return final_mu_z
 
