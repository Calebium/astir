import re
from typing import Tuple, List, Dict
import warnings

import h5py
from tqdm import trange

import torch
from torch.autograd import Variable
from torch.distributions import (
    Normal,
    StudentT,
    MultivariateNormal,
    LowRankMultivariateNormal,
)
import torch.nn.functional as F
import torch.nn as nn
from torch.utils.data import Dataset, DataLoader

import pandas as pd
import numpy as np

from sklearn.preprocessing import StandardScaler
from scipy import stats

from .abstract import AstirModel
from astir.data import SCDataset
from .recognet import RecognitionNet


class CellTypeModel(AstirModel):
    """Class to perform statistical inference to assign
        cells to cell types

    :param dset: the input gene expression dataframe
    :param random_seed: [description], defaults to 42

    :raises NotClassifiableError: raised when the input gene expression
        data or the marker is not classifiable
    """
    def __init__(
        self,
        dset: SCDataset,
        random_seed: int = 42,
        dtype: torch.dtype = torch.float64,
    ) -> None:
        super().__init__(dset, random_seed, dtype)

        self.losses = None  # losses after optimization
        self.cov_mat = None  # temporary -- remove
        self._assignment = None

        self._recog = RecognitionNet(dset.get_n_classes(), dset.get_n_features()).to(
            self._device, dtype=dtype
        )
        self._param_init()

    def _param_init(self) -> None:
        """ Initializes parameters and design matrices.
        """
        G = self._dset.get_n_features()
        C = self._dset.get_n_classes()

        # Establish data
        self._data = {
            "log_alpha": torch.log(torch.ones(C + 1, dtype=self._dtype) / (C + 1)).to(
                self._device
            ),
            "rho": self._dset.get_marker_mat().to(self._device),
        }
        # Initialize mu, log_delta
        delta_init_mean = torch.log(
            torch.log(torch.tensor(3.0, dtype=self._dtype))
        )  # the log of the log of this is the multiplier
        t = torch.distributions.Normal(
            delta_init_mean.clone().detach().to(self._dtype),
            torch.tensor(0.1, dtype=self._dtype),
        )
        log_delta_init = t.sample((G, C + 1))

        mu_init = torch.log(self._dset.get_mu()).to(self._device)

        mu_init = mu_init - (
            self._data["rho"] * torch.exp(log_delta_init).to(self._device)
        ).mean(1)
        mu_init = mu_init.reshape(-1, 1)

        # Create initialization dictionary
        initializations = {
            "mu": mu_init,
            "log_sigma": torch.log(self._dset.get_sigma()).to(self._device),
            "log_delta": log_delta_init,
            "p": torch.zeros((G, C + 1), dtype=self._dtype, device=self._device),
        }

        P = self._dset.get_design().shape[1]
        # Add additional columns of mu for anything in the design matrix
        initializations["mu"] = torch.cat(
            [
                initializations["mu"],
                torch.zeros((G, P - 1), dtype=self._dtype, device=self._device),
            ],
            1,
        )

        # Create trainable variables
        self._variables = {}
        for (n, v) in initializations.items():
            self._variables[n] = Variable(v.clone()).to(self._device)
            self._variables[n].requires_grad = True

    # @profile
    ## Declare pytorch forward fn
    def _forward(
        self, Y: torch.Tensor, X: torch.Tensor, design: torch.Tensor
    ) -> torch.Tensor:
        """ One forward pass

        :param Y: [description]
        :param X: [description]
        :param design: [description]

        :return: [description]
        """
        G = self._dset.get_n_features()
        C = self._dset.get_n_classes()
        N = Y.shape[0]

        Y_spread = Y.reshape(-1, G, 1).repeat(1, 1, C + 1)

        delta_tilde = torch.exp(self._variables["log_delta"])  # + np.log(0.5)
        mean = delta_tilde * self._data["rho"]
        mean2 = torch.matmul(design, self._variables["mu"].T)  ## N x P * P x G
        mean2 = mean2.reshape(-1, G, 1).repeat(1, 1, C + 1)
        mean = mean + mean2


        # now do the variance modelling
        p = torch.sigmoid(self._variables["p"])

        sigma = torch.exp(self._variables["log_sigma"])
        v1 = (self._data["rho"] * p).T * sigma
        v2 = torch.pow(sigma, 2) * (1 - torch.pow(self._data["rho"] * p, 2)).T

        v1 = v1.reshape(1, C + 1, G, 1).repeat(N, 1, 1, 1)  # extra 1 is the "rank"
        v2 = v2.reshape(1, C + 1, G).repeat(N, 1, 1) + 1e-6

        dist = LowRankMultivariateNormal(
            loc=torch.exp(mean).permute(0, 2, 1), cov_factor=v1, cov_diag=v2
        )

        log_p_y_on_c = dist.log_prob(Y_spread.permute(0, 2, 1))

        gamma = self._recog.forward(X)
        elbo = (
            gamma * (log_p_y_on_c + self._data["log_alpha"] - torch.log(gamma))
        ).sum()

        return -elbo

    def fit(
        self,
        max_epochs: int = 50,
        learning_rate: float = 1e-3,
        batch_size: int = 128,
        delta_loss: float = 1e-3,
        msg: str = "",
    ) -> None:
        """ Runs train loops until the convergence reaches delta_loss for
        delta_loss_batch sizes or for max_epochs number of times

        :param max_epochs: number of train loop iterations, defaults to 50
        :param learning_rate: the learning rate, defaults to 0.01
        :param batch_size: the batch size, defaults to 128
        :param delta_loss: stops iteration once the loss rate reaches
        delta_loss, defaults to 0.001
        :param msg: iterator bar message, defaults to empty string
        """
        # Make dataloader
        dataloader = DataLoader(
            self._dset, batch_size=min(batch_size, len(self._dset)), shuffle=True
        )

        # Run training loop
        losses = []
        per = 1

        # Construct optimizer
        opt_params = list(self._variables.values()) + list(self._recog.parameters())

        optimizer = torch.optim.Adam(opt_params, lr=learning_rate)

        _, exprs_X, _ = self._dset[:]  # calls dset.get_item

        iterator = trange(
            max_epochs,
            desc="training restart" + msg,
            unit="epochs",
            bar_format="{l_bar}{bar}| {n_fmt}/{total_fmt} [{rate_fmt}{postfix}]",
        )
        for ep in iterator:
            L = None
            loss = torch.tensor(0.0, dtype=self._dtype)
            for batch in dataloader:
                Y, X, design = batch
                optimizer.zero_grad()
                L = self._forward(Y, X, design)
                L.backward()
                optimizer.step()
                with torch.no_grad():
                    loss = loss + L
            if len(losses) > 0:
                per = abs((loss - losses[-1]) / losses[-1])
            losses.append(loss)
            iterator.set_postfix_str("current loss: " + str(round(float(loss), 1)))
            if per <= delta_loss:
                self._is_converged = True
                iterator.close()
                break

        # Save output
        g = self._recog.forward(exprs_X).detach().cpu().numpy()
        self._assignment = g

        if self._losses is None:
            self._losses = torch.tensor(losses)
        else:
            self._losses = torch.cat(
                (self._losses.view(self._losses.shape[0]), torch.tensor(losses)), dim=0
            )
        return g

    def predict(self, new_dset: pd.DataFrame) -> np.array:
        _, exprs_X, _ = new_dset[:]
        g = self._recog.forward(exprs_X).detach().cpu().numpy()
        return g

<<<<<<< HEAD
    def get_recognet(self):
        return self._recog

=======
    def get_losses(self) -> torch.Tensor:
        """ Getter for losses

        :return: self.losses
        :rtype: float
        """
        if self._losses is None:
            raise Exception("The type model has not been trained yet")
        return self._losses

    def get_recognet(self) -> RecognitionNet:
        return self._recog

    def get_scdataset(self) -> pd.DataFrame:
        return self._dset

    def get_data(self) -> Dict[str, torch.Tensor]:
        return self._data

    def get_variables(self) -> Dict[str, torch.Tensor]:
        return self._variables

    def is_converged(self) -> bool:
        return self._is_converged

>>>>>>> aa2288db
    def _compare_marker_between_types(
        self,
        curr_type,
        celltype_to_compare,
        marker,
        cell_types,
        alpha: float = 0.05
    ):
        """For a given cell type and two proteins, ensure marker
        is expressed at higher level using t-test

        """
        current_marker_ind = np.array(self._dset.get_features()) == marker

        cells_x = np.array(cell_types) == curr_type
        cells_y = np.array(cell_types) == celltype_to_compare

        x = self._dset.get_exprs().detach().cpu().numpy()[cells_x, current_marker_ind]
        y = self._dset.get_exprs().detach().cpu().numpy()[cells_y, current_marker_ind]

        stat = np.NaN
        pval = np.Inf
        note = "Only 1 cell in a type: comparison not possible"

        if len(x) > 1 and len(y) > 1:
            tt = stats.ttest_ind(x, y)
            stat = tt.statistic
            pval = tt.pvalue
            note = None

        if not (stat > 0 and pval < alpha):
            rdict = {
                "current_marker": marker,
                "curr_type": curr_type,
                "celltype_to_compare": celltype_to_compare,
                "mean_A": x.mean(),
                "mean_Y": y.mean(),
                "p-val": pval,
                "note": note,
            }

            return rdict

        return None

    def diagnostics(
            self,
            cell_type_assignments: list,
            alpha: float
    ) -> pd.DataFrame:
        """Run diagnostics on cell type assignments

        See :meth:`astir.Astir.diagnostics_celltype` for full documentation
        """
        problems = []

        # Want to construct a data frame that models rho with
        # cell type names on the columns and feature names on the rows
        g_df = pd.DataFrame(self._data["rho"].detach().cpu().numpy())
        g_df.columns = self._dset.get_classes() + ["Other"]
        g_df.index = self._dset.get_features()

        for curr_type in self._dset.get_classes():
            if not curr_type in cell_type_assignments:
                continue

            current_markers = g_df.index[g_df[curr_type] == 1]

            for current_marker in current_markers:
                # find all the cell types that shouldn't highly express this marker
                celltypes_to_compare = g_df.columns[g_df.loc[current_marker] == 0]

                for celltype_to_compare in celltypes_to_compare:
                    if not celltype_to_compare in cell_type_assignments:
                        continue

                    is_problem = self._compare_marker_between_types(
                        curr_type,
                        celltype_to_compare,
                        current_marker,
                        cell_type_assignments,
                        alpha,
                    )

                    if is_problem is not None:
                        problems.append(is_problem)

        col_names = [
            "feature",
            "should be expressed higher in",
            "than",
            "mean cell type 1",
            "mean cell type 2",
            "p-value",
            "note",
        ]
        df_issues = None
        if len(problems) > 0:
            df_issues = pd.DataFrame(problems)
            df_issues.columns = col_names
        else:
            df_issues = pd.DataFrame(columns=col_names)

        return df_issues


## NotClassifiableError: an error to be raised when the dataset fails
# to be analysed.
class NotClassifiableError(RuntimeError):
    """ Raised when the input data is not classifiable.
    """

    pass<|MERGE_RESOLUTION|>--- conflicted
+++ resolved
@@ -235,37 +235,13 @@
         g = self._recog.forward(exprs_X).detach().cpu().numpy()
         return g
 
-<<<<<<< HEAD
-    def get_recognet(self):
+    def get_recognet(self) -> RecognitionNet:
+        """ Getter for the recognition net
+
+        :return: the trained recognition net
+        """
         return self._recog
 
-=======
-    def get_losses(self) -> torch.Tensor:
-        """ Getter for losses
-
-        :return: self.losses
-        :rtype: float
-        """
-        if self._losses is None:
-            raise Exception("The type model has not been trained yet")
-        return self._losses
-
-    def get_recognet(self) -> RecognitionNet:
-        return self._recog
-
-    def get_scdataset(self) -> pd.DataFrame:
-        return self._dset
-
-    def get_data(self) -> Dict[str, torch.Tensor]:
-        return self._data
-
-    def get_variables(self) -> Dict[str, torch.Tensor]:
-        return self._variables
-
-    def is_converged(self) -> bool:
-        return self._is_converged
-
->>>>>>> aa2288db
     def _compare_marker_between_types(
         self,
         curr_type,
