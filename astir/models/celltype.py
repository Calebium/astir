# astir: Automated aSsignmenT sIngle-cell pRoteomics

# VSCode tips for python:
# ctrl+` to open terminal
# cmd+P to go to file

import re
from typing import Tuple, List, Dict
import warnings

import torch
from torch.autograd import Variable
from torch.distributions import Normal, StudentT, MultivariateNormal
import torch.nn.functional as F
import torch.nn as nn
from torch.utils.data import Dataset, DataLoader

import pandas as pd
import numpy as np

from sklearn.preprocessing import StandardScaler

from astir.models.imcdataset import IMCDataSet
from astir.models.recognet import RecognitionNet


class CellTypeModel:
    """Loads a .csv expression file and a .yaml marker file.

    :raises NotClassifiableError: raised when the input gene expression
        data or the marker is not classifiable

    :param assignments: cell type assignment probabilities
    :param losses:losses after optimization
    :param type_dict: dictionary mapping cell type
        to the corresponding genes
    :param state_dict: dictionary mapping cell state
        to the corresponding genes
    :param N: number of rows of data
    :param G: number of cell type genes
    :param C: number of cell types
    :param initializations: initialization parameters
    :param data: parameters that is not to be optimized
    :param variables: parameters that is to be optimized
    :param include_beta: [summery]
    """
    def _param_init(self) -> None:
        """Initialize parameters and design matrices.
        """

        # Establish data
        self.data = {
            "log_alpha": torch.log(torch.ones(self.C+1) / (self.C+1)),
            "rho": torch.from_numpy(self.marker_mat)
        }

        # Initialize mu, log_delta
        t = torch.distributions.Normal(torch.tensor(0.), torch.tensor(0.2))
        log_delta_init = t.sample((self.G,self.C+1))

        mu_init = torch.from_numpy(np.log(self.Y_np.mean(0).copy()))
        mu_init = mu_init - (self.data['rho'] * torch.exp(log_delta_init)).mean(1)
        mu_init = mu_init.reshape(-1,1)

        # Create initialization dictionary
        self.initializations = {
            "mu":  mu_init,
            "log_sigma": torch.from_numpy(np.log(self.Y_np.std(0)).copy()),
            "log_delta": log_delta_init,
            "p": torch.zeros(self.G, self.C+1)
        }

        # Add additional columns of mu for anything in the design matrix
        P = self.dset.design.shape[1]
        self.initializations['mu'] = torch.cat( \
            [self.initializations['mu'], torch.zeros((self.G, P-1)).double()],
            1)
<<<<<<< HEAD
        
        # Create trainable variables
        self.variables = {n: Variable(v, requires_grad=True) for (n,v) in self.initializations.items()}
=======

        t = torch.distributions.Normal(torch.tensor(0.), torch.tensor(0.2))

        ## prior on z
        self.variables = {
            "log_sigma": Variable(self.initializations['log_sigma'], requires_grad = True),
            "mu": Variable(self.initializations["mu"], requires_grad = True),
            "log_delta": t.sample((self.G,self.C+1))
        }

        # print(f"log_delta_init mean: {torch.mean(self.variables['log_delta'])}")

        self.data = {
            "log_alpha": torch.log(torch.ones(self.C+1) / (self.C+1)),
            "delta": torch.exp(self.variables["log_delta"]),
            "rho": torch.from_numpy(self.marker_mat)
        }
>>>>>>> c3911df9

        if self.include_beta:
            self.variables['beta'] = Variable(\
                torch.zeros(self.G, self.C+1), requires_grad=True)

    ## Declare pytorch forward fn
    def _forward(self, Y: torch.Tensor , X: torch.Tensor, design: torch.Tensor) -> torch.Tensor:
        """[summary]

        :param Y: [description]
        :type Y: torch.Tensor
        :param X: [description]
        :type X: torch.Tensor
        :param design: [description]
        :type design: torch.Tensor

        :return: [description]
        :rtype: torch.Tensor
        """
        Y_spread = Y.reshape(-1, self.G, 1).repeat(1, 1, self.C+1)

        delta_tilde = torch.exp(self.variables["log_delta"]) # + np.log(0.5)
        mean =  delta_tilde * self.data["rho"] 
        mean2 = torch.matmul(design, self.variables['mu'].T) ## N x P * P x G
        mean2 = mean2.reshape(-1, self.G, 1).repeat(1, 1, self.C+1)
        mean = mean + mean2

        if self.include_beta:
            with torch.no_grad():
                min_delta = torch.min(delta_tilde, 1).values.reshape((self.G,1))
            mean = mean + min_delta * torch.tanh(self.variables["beta"]) * (1 - self.data["rho"]) 

        # now do the variance modelling
        p = torch.sigmoid(self.variables["p"])
        corr_mat = torch.einsum('gc,hc->cgh', self.data['rho'] * p, self.data['rho'] * p) * \
            (1 - torch.eye(self.G)) + torch.eye(self.G)
        self.cov_mat = torch.einsum('i,j->ij', torch.exp(self.variables["log_sigma"]), torch.exp(self.variables["log_sigma"]))
        self.cov_mat = self.cov_mat * corr_mat

        dist = MultivariateNormal(loc=torch.exp(mean).permute(0,2,1), covariance_matrix=self.cov_mat)
        # dist = Normal(torch.exp(mean), torch.exp(self.variables["log_sigma"]).reshape(-1, 1))
        # dist = StudentT(torch.tensor(1.), torch.exp(mean), torch.exp(self.variables["log_sigma"]).reshape(-1, 1))

        log_p_y_on_c = dist.log_prob(Y_spread.permute(0,2,1))
        # log_p_y_on_c = log_p_y.sum(1)
        gamma = self.recog.forward(X)
        elbo = ( gamma * (log_p_y_on_c + self.data["log_alpha"] - torch.log(gamma)) ).sum()
        
        return -elbo

    ## Todo: an output function
    def __init__(self, Y_np: np.array, type_dict: Dict,  \
                N: int, G: int, C: int, type_mat: np.array, \
<<<<<<< HEAD
                include_beta = False, design = None
=======
                include_beta = True, design = None, random_seed = 1234
>>>>>>> c3911df9
                ) -> None:
        """Initializes an Astir object

        :param df_gex: the input gene expression dataframe
        :type df_gex: pd.DataFrame
        :param marker_dict: the gene marker dictionary
        :type marker_dict: Dict

        :param design: [description], defaults to None
        :type design: [type], optional
        :param random_seed: [description], defaults to 1234
        :type random_seed: int, optional
        :param include_beta: [description], defaults to True
        :type include_beta: bool, optional

        :raises NotClassifiableError: raised when randon seed is not an integer
        """
        if not isinstance(random_seed, int):
            raise NotClassifiableError(\
                "Random seed is expected to be an integer.")
        torch.manual_seed(random_seed)
        
        self.losses = None # losses after optimization

        self.cov_mat = None # temporary -- remove

        self.type_dict = type_dict

        self.N, self.G, self.C = N, G, C

        # Does this model use separate beta?
        self.include_beta = include_beta

        self.marker_mat = type_mat
        self.Y_np = Y_np

        if design is not None:
            if isinstance(design, pd.DataFrame):
                design = design.to_numpy()

        self.dset = IMCDataSet(self.Y_np, design)
        self.recog = RecognitionNet(self.C, self.G)

        self._param_init()

    def fit(self, max_epochs = 100, learning_rate = 1e-2, 
        batch_size = 1024) -> None:
        """Fit the model.

        :param epochs: [description], defaults to 100
        :type epochs: int, optional
        :param learning_rate: [description], defaults to 1e-2
        :type learning_rate: [type], optional
        :param batch_size: [description], defaults to 1024
        :type batch_size: int, optional
        """
        ## Make dataloader
        dataloader = DataLoader(self.dset, batch_size=min(batch_size, self.N),\
            shuffle=True)
        
        ## Run training loop
        losses = np.empty(0)
        per = 1

        ## Construct optimizer
        opt_params = list(self.variables.values()) + \
            list(self.recog.parameters())

        if self.include_beta:
            opt_params = opt_params + [self.variables["beta"]]
        optimizer = torch.optim.Adam(opt_params, lr=learning_rate)

        for ep in range(max_epochs):
            L = None
            for batch in dataloader:
                Y,X,design = batch
                optimizer.zero_grad()
                L = self._forward(Y, X, design)
                L.backward()
                optimizer.step()
            l = self._forward(self.dset.Y, self.dset.X, \
                self.dset.design).detach().numpy()
            if losses.shape[0] > 0:
                per = abs((l - losses[-1]) / losses[-1])
            losses = np.append(losses, l)
            if per <= 0.0001:
                break
            print(l)

        ## Save output
        g = self.recog.forward(self.dset.X).detach().numpy()
        self.losses = losses
        print("Done!")
        if per > 0.0001:
            msg = "Maximum epochs reached. More iteration may be needed to" +\
                " complete the training."
            warnings.warn(msg)
        return g
    
    def get_losses(self) -> float:
        """ Getter for losses

        :return: self.losses
        :rtype: float
        """
        return self.losses

    def __str__(self) -> str:
        """ String representation for Astir.

        :return: summary for Astir object
        :rtype: str
        """
        return "Astir object with " + str(self.Y_np.shape[1]) + \
            " columns of cell types, " + \
            str(self.Y_np.shape[0]) + " rows."


## NotClassifiableError: an error to be raised when the dataset fails 
# to be analysed.
class NotClassifiableError(RuntimeError):
    """ Raised when the input data is not classifiable.
    """
    pass<|MERGE_RESOLUTION|>--- conflicted
+++ resolved
@@ -75,29 +75,9 @@
         self.initializations['mu'] = torch.cat( \
             [self.initializations['mu'], torch.zeros((self.G, P-1)).double()],
             1)
-<<<<<<< HEAD
         
         # Create trainable variables
         self.variables = {n: Variable(v, requires_grad=True) for (n,v) in self.initializations.items()}
-=======
-
-        t = torch.distributions.Normal(torch.tensor(0.), torch.tensor(0.2))
-
-        ## prior on z
-        self.variables = {
-            "log_sigma": Variable(self.initializations['log_sigma'], requires_grad = True),
-            "mu": Variable(self.initializations["mu"], requires_grad = True),
-            "log_delta": t.sample((self.G,self.C+1))
-        }
-
-        # print(f"log_delta_init mean: {torch.mean(self.variables['log_delta'])}")
-
-        self.data = {
-            "log_alpha": torch.log(torch.ones(self.C+1) / (self.C+1)),
-            "delta": torch.exp(self.variables["log_delta"]),
-            "rho": torch.from_numpy(self.marker_mat)
-        }
->>>>>>> c3911df9
 
         if self.include_beta:
             self.variables['beta'] = Variable(\
@@ -151,11 +131,8 @@
     ## Todo: an output function
     def __init__(self, Y_np: np.array, type_dict: Dict,  \
                 N: int, G: int, C: int, type_mat: np.array, \
-<<<<<<< HEAD
-                include_beta = False, design = None
-=======
-                include_beta = True, design = None, random_seed = 1234
->>>>>>> c3911df9
+                include_beta = False, design = None,
+                random_seed=1234
                 ) -> None:
         """Initializes an Astir object
 
