--- conflicted
+++ resolved
@@ -2,21 +2,14 @@
 
 import argparse
 import torch
-<<<<<<< HEAD
 import pandas as pd
 import yaml
-
-print("################1")
-print(sys.path)
-print("################1")
-=======
+import torch
 
 from astir import Astir
 from astir.data import from_csv_yaml
 
->>>>>>> ff516216
 
-from astir.data_readers import from_csv_yaml
 parser = argparse.ArgumentParser(description='Run astir')
 # parser.add_argument("expr_csv", help="Path to CSV expression matrix with cells as rows and proteins as columns. First column is cell ID")
 
@@ -24,12 +17,11 @@
 type_parser = subparsers.add_parser("type")
 state_parser = subparsers.add_parser("state")
 
-<<<<<<< HEAD
 parser.add_argument("criteria", help="Enter type to classify cells by type or enter state to classify cells by state")
 parser.add_argument("expr_csv", help="Path to CSV expression matrix with cells as rows and proteins as columns. First column is cell ID")
 parser.add_argument("marker_yaml", help="Path to YAML file of cell markers")
 parser.add_argument("output_csv", help="Output CSV of cell assignment probabilities")
-parser.add_argument("--design",
+parser.add_argument("--design", "-d",
                     help="Path to design matrix CSV",
                     type=str,
                     default="None")
@@ -70,42 +62,11 @@
                     help="number of losses to calculate delta_loss",
                     type=int,
                     default=10)
-
-args = parser.parse_args()
-
-if args.design == "None":
-    args.design = None
-
-if args.dtype == "torch.float64":
-    args.dtype = torch.float64
-elif args.dtype == "torch.float32":
-    args.dtype = torch.float32
-
-a = from_csv_yaml(args.expr_csv, args.marker_yaml, design_csv=args.design, random_seed=args.random_seed)
-if args.criteria == "type":
-    a.fit_type(max_epochs = args.max_epochs,
-        learning_rate = args.learning_rate,
-        batch_size = args.batch_size,
-       delta_loss=args.delta_loss,
-       n_init=args.n_init,
-        n_init_epochs = args.n_init_epochs)
-    a.type_to_csv(args.output_csv)
-elif args.criteria == "state":
-    a.fit_state(max_epochs=args.max_epochs,
-                learning_rate=args.learning_rate,
-                batch_size=args.batch_size,
-                delta_loss=args.delta_loss,
-                n_init=args.n_init,
-                n_init_epochs=args.n_init_epochs,
-                delta_loss_batch=args.delta_loss_batch)
-    a.state_to_csv(args.output_csv)
-    read_output = pd.read_csv(args.output_csv, index_col=0)
-=======
 def parser_setup(parser):
     parser.add_argument("expr_csv", help="Path to CSV expression matrix with cells as rows and proteins as columns. First column is cell ID")
     parser.add_argument("marker_yaml", help="Path to YAML file of cell markers")
     parser.add_argument("output_csv", help="Output CSV of cell assignment probabilities")
-    parser.add_argument("--design", "-d", 
+    parser.add_argument("--design", "-d",
                         help="Path to design matrix CSV, default to None",
                         type=str,
                         default=None)
@@ -146,10 +107,22 @@
 state_parser.add_argument("--delta_loss_batch",
                         help="the batch size  to consider delta loss, default to 10")
 
+if args.design == "None":
+    args.design = None
+
+if args.dtype == "torch.float64":
+    args.dtype = torch.float64
+elif args.dtype == "torch.float32":
+    args.dtype = torch.float32
+
+a = from_csv_yaml(args.expr_csv, args.marker_yaml, design_csv=args.design, random_seed=args.random_seed)
+if args.criteria == "type":
+    a.fit_type(max_epochs = args.max_epochs,
+        learning_rate = args.learning_rate,
 def run_type(args):
     a = from_csv_yaml(args.expr_csv, args.marker_yaml, design_csv=args.design, random_seed=args.random_seed, dtype=args.dtype)
-    a.fit_type(max_epochs = args.max_epochs, 
-        learning_rate = args.learning_rate, 
+    a.fit_type(max_epochs = args.max_epochs,
+        learning_rate = args.learning_rate,
         batch_size = args.batch_size,
         delta_loss = args.delta_loss,
         n_init = args.n_init,
@@ -158,8 +131,8 @@
 
 def run_state(args):
     a = from_csv_yaml(args.expr_csv, args.marker_yaml, design_csv=args.design, random_seed=args.random_seed, dtype=args.dtype)
-    a.fit_state(max_epochs = args.max_epochs, 
-        learning_rate = args.learning_rate, 
+    a.fit_state(max_epochs = args.max_epochs,
+        learning_rate = args.learning_rate,
         batch_size = args.batch_size,
         delta_loss = args.delta_loss,
         n_init = args.n_init,
@@ -172,8 +145,7 @@
 args = parser.parse_args()
 if hasattr(args, 'func'):
     args.func(args)
->>>>>>> ff516216
 else:
     parser.print_help()
 
-# astir type ./BaselTMA_SP43_115_X4Y8.csv ./jackson-2020-markers.yml ./BaselTMA_SP43_115_X4Y8_assignment.csv 
+# astir type ./BaselTMA_SP43_115_X4Y8.csv ./jackson-2020-markers.yml ./BaselTMA_SP43_115_X4Y8_assignment.csv
